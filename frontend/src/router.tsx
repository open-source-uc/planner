import Home from './pages/Home'
import Planner from './pages/planner/Planner'
import Layout from './layout/Layout'
import UserPage from './pages/UserPage'
import Logout from './pages/Logout'

import {
  createReactRouter,
  createRouteConfig
} from '@tanstack/react-router'

const rootRoute = createRouteConfig({
  component: Layout
})

const homeRoute = rootRoute.createRoute({
  path: '/',
  component: Home
})

function authenticateRoute (): void {
  const token = localStorage.getItem('access-token')
  if (token == null) {
    throw new Error('Not authenticated')
  }
}

function onAuthenticationError (): void {
  window.location.href = `${import.meta.env.VITE_BASE_API_URL as string}/auth/login`
}

<<<<<<< HEAD
const newPlannerRoute = rootRoute.createRoute({
=======
const userPageRoute = rootRoute.createRoute({
  path: '/user',
  component: UserPage,
  beforeLoad: authenticateRoute,
  onLoadError: onAuthenticationError
})

const plannerRoute = rootRoute.createRoute({
>>>>>>> 0361b4ea
  path: '/planner',
  component: Planner,
  loader: () => ({
    plannerId: null
  })
})

const getPlannerRoute = newPlannerRoute.createRoute({
  path: '/$plannerId',
  loader: async ({ params }) => ({
    plannerId: params.plannerId
  }),
  beforeLoad: authenticateRoute,
  onLoadError: onAuthenticationError
})

const logoutRoute = rootRoute.createRoute({
  path: '/logout',
  component: Logout
})

<<<<<<< HEAD
const routeConfig = rootRoute.addChildren([homeRoute, newPlannerRoute.addChildren([getPlannerRoute]), logoutRoute])
=======
const routeConfig = rootRoute.addChildren([homeRoute, userPageRoute, plannerRoute, logoutRoute])
>>>>>>> 0361b4ea

export const router = createReactRouter({
  routeConfig
})

declare module '@tanstack/react-router' {
  interface RegisterRouter {
    router: typeof router
  }
}

export default router<|MERGE_RESOLUTION|>--- conflicted
+++ resolved
@@ -29,9 +29,6 @@
   window.location.href = `${import.meta.env.VITE_BASE_API_URL as string}/auth/login`
 }
 
-<<<<<<< HEAD
-const newPlannerRoute = rootRoute.createRoute({
-=======
 const userPageRoute = rootRoute.createRoute({
   path: '/user',
   component: UserPage,
@@ -39,8 +36,7 @@
   onLoadError: onAuthenticationError
 })
 
-const plannerRoute = rootRoute.createRoute({
->>>>>>> 0361b4ea
+const newPlannerRoute = rootRoute.createRoute({
   path: '/planner',
   component: Planner,
   loader: () => ({
@@ -62,11 +58,7 @@
   component: Logout
 })
 
-<<<<<<< HEAD
-const routeConfig = rootRoute.addChildren([homeRoute, newPlannerRoute.addChildren([getPlannerRoute]), logoutRoute])
-=======
-const routeConfig = rootRoute.addChildren([homeRoute, userPageRoute, plannerRoute, logoutRoute])
->>>>>>> 0361b4ea
+const routeConfig = rootRoute.addChildren([homeRoute, userPageRoute, newPlannerRoute.addChildren([getPlannerRoute]), logoutRoute])
 
 export const router = createReactRouter({
   routeConfig
