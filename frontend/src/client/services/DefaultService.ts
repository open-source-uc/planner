/* istanbul ignore file */
/* tslint:disable */
/* eslint-disable */
import type { PostCreateInput } from '../models/PostCreateInput';
import type { ValidatablePlan } from '../models/ValidatablePlan';
import type { ValidationResult } from '../models/ValidationResult';

import type { CancelablePromise } from '../core/CancelablePromise';
import { OpenAPI } from '../core/OpenAPI';
import { request as __request } from '../core/request';

export class DefaultService {

    /**
     * Root
     * @returns any Successful Response
     * @throws ApiError
     */
    public static root(): CancelablePromise<any> {
        return __request(OpenAPI, {
            method: 'GET',
            url: '/',
        });
    }

    /**
     * Health
     * @returns any Successful Response
     * @throws ApiError
     */
    public static health(): CancelablePromise<any> {
        return __request(OpenAPI, {
            method: 'GET',
            url: '/health',
        });
    }

    /**
     * Get Posts
     * @returns any Successful Response
     * @throws ApiError
     */
    public static getPosts(): CancelablePromise<any> {
        return __request(OpenAPI, {
            method: 'GET',
            url: '/posts',
        });
    }

    /**
     * Create Post
     * @param requestBody
     * @returns any Successful Response
     * @throws ApiError
     */
    public static createPost(
        requestBody: PostCreateInput,
    ): CancelablePromise<any> {
        return __request(OpenAPI, {
            method: 'PUT',
            url: '/posts',
            body: requestBody,
            mediaType: 'application/json',
            errors: {
                422: `Validation Error`,
            },
        });
    }

    /**
     * Authenticate
     * @param next
     * @param ticket
     * @returns any Successful Response
     * @throws ApiError
     */
    public static authenticate(
        next?: string,
        ticket?: string,
    ): CancelablePromise<any> {
        return __request(OpenAPI, {
            method: 'GET',
            url: '/auth/login',
            query: {
                'next': next,
                'ticket': ticket,
            },
            errors: {
                422: `Validation Error`,
            },
        });
    }

    /**
     * Check Auth
     * @returns any Successful Response
     * @throws ApiError
     */
    public static checkAuth(): CancelablePromise<any> {
        return __request(OpenAPI, {
            method: 'GET',
            url: '/auth/check',
        });
    }

    /**
     * Sync Courses
     * @returns any Successful Response
     * @throws ApiError
     */
    public static syncCourses(): CancelablePromise<any> {
        return __request(OpenAPI, {
            method: 'POST',
            url: '/courses/sync',
        });
    }

    /**
     * Search Courses
     * @param text
     * @returns any Successful Response
     * @throws ApiError
     */
    public static searchCourses(
        text: string,
    ): CancelablePromise<any> {
        return __request(OpenAPI, {
            method: 'GET',
            url: '/courses/search',
            query: {
                'text': text,
            },
            errors: {
                422: `Validation Error`,
            },
        });
    }

    /**
     * Get Course Details
     * @param code
     * @returns any Successful Response
     * @throws ApiError
     */
    public static getCourseDetails(
        code: string,
    ): CancelablePromise<any> {
        return __request(OpenAPI, {
            method: 'GET',
            url: '/courses',
            query: {
                'code': code,
            },
            errors: {
                422: `Validation Error`,
            },
        });
    }

    /**
     * Rebuild Validation Rules
     * @returns any Successful Response
     * @throws ApiError
     */
    public static rebuildValidationRules(): CancelablePromise<any> {
        return __request(OpenAPI, {
            method: 'POST',
<<<<<<< HEAD
            url: '/validate/rebuild',
=======
            url: '/plan/rebuild',
>>>>>>> acf2f810
        });
    }

    /**
     * Validate Plan
     * @param requestBody
     * @returns ValidationResult Successful Response
     * @throws ApiError
     */
    public static validatePlan(
        requestBody: ValidatablePlan,
    ): CancelablePromise<ValidationResult> {
        return __request(OpenAPI, {
            method: 'POST',
            url: '/plan/validate',
            body: requestBody,
            mediaType: 'application/json',
            errors: {
                422: `Validation Error`,
            },
        });
    }

    /**
     * Generate Plan
     * @param requestBody
     * @returns any Successful Response
     * @throws ApiError
     */
    public static generatePlan(
        requestBody: ValidatablePlan,
    ): CancelablePromise<any> {
        return __request(OpenAPI, {
            method: 'POST',
            url: '/plan/generate',
            body: requestBody,
            mediaType: 'application/json',
            errors: {
                422: `Validation Error`,
            },
        });
    }

}<|MERGE_RESOLUTION|>--- conflicted
+++ resolved
@@ -165,11 +165,7 @@
     public static rebuildValidationRules(): CancelablePromise<any> {
         return __request(OpenAPI, {
             method: 'POST',
-<<<<<<< HEAD
-            url: '/validate/rebuild',
-=======
             url: '/plan/rebuild',
->>>>>>> acf2f810
         });
     }
 
