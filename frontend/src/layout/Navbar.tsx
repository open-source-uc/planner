--- conflicted
+++ resolved
@@ -8,21 +8,14 @@
   const { pathname } = router.state.currentLocation
 
   return (
-<<<<<<< HEAD
     <nav className="gap-4 font-bold mx-5 my-3 flex justify-between items-center">
       <ul className="flex items-center">
         <li className="inline mr-4"><Link to="/">PanguiPath</Link></li>
       </ul>
       <ul className="flex items-center">
+        <li className="inline mr-4"><Link to="/user">User</Link></li>
         {!pathname?.includes('/planner') && <li className="inline mr-4 justify-end"><Link to="/planner">Crear Malla</Link></li>}
         <li className="inline mr-4 justify-end">
-=======
-    <nav className="gap-4 font-bold mx-auto max-w-sm mt-5">
-      <ul>
-        <li className="inline mr-4"><Link to="/">Inicio</Link></li>
-        <li className="inline mr-4"><Link to="/user">User</Link></li>
-        <li className="inline mr-4"><Link to="/planner">Planner</Link></li>
->>>>>>> 0361b4ea
         {authState?.user == null
           ? (<a href="/api/auth/login">Log in</a>)
           : (<Link to="/logout">Cerrar sesión</Link>)}
