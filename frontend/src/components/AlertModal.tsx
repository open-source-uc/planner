<<<<<<< HEAD
import { Fragment, useState, useEffect, useRef, memo } from 'react'
import { Dialog, Transition } from '@headlessui/react'

const AlertModal = ({ title, desc, isOpen, close, disclaimer }: { title: string, desc: string, isOpen: boolean, close: Function, disclaimer?: boolean }): JSX.Element => {
=======
import { Fragment, useState, useEffect, useRef, memo, type ReactNode } from 'react'
import { Dialog, Transition } from '@headlessui/react'

interface AlertModalProps {
  title: string | ReactNode
  isOpen: boolean
  close: Function
  disclaimer?: boolean
  children?: ReactNode
}

const AlertModal: React.FC<AlertModalProps> = ({ title, isOpen, close, disclaimer, children }: AlertModalProps) => {
>>>>>>> 3678a6b9
  const cancelButtonRef = useRef(null)
  const [canClose, setCanClose] = useState(false)

  useEffect(() => {
    console.log(localStorage.getItem('reconexion'))
    if (disclaimer === true && localStorage.getItem('reconexion') === null) {
      const timer = setTimeout(() => {
        setCanClose(true)
        localStorage.setItem('reconexion', 'true')
      }, 5000)

      return () => {
        clearTimeout(timer)
      }
    } else {
      setCanClose(true)
    }
  }, [disclaimer])

  const handleClose = (aceptIt: boolean): void => {
    if (canClose || disclaimer !== true) {
      close(aceptIt)
    }
  }
<<<<<<< HEAD
=======

>>>>>>> 3678a6b9
  return (
    <Transition.Root show={isOpen} as={Fragment}>
      <Dialog as="div" className="modal relative" initialFocus={cancelButtonRef} onClose={() => { console.log('alert closed') }}>
        <Transition.Child
          as={Fragment}
          enter="ease-out duration-300"
          enterFrom="opacity-0"
          enterTo="opacity-100"
          leave="ease-in duration-200"
          leaveFrom="opacity-100"
          leaveTo="opacity-0"
        >
          <div className="fixed inset-0 bg-gray-500 bg-opacity-75 transition-opacity" />
        </Transition.Child>

        <div className="fixed inset-0 overflow-y-auto">
          <div className="flex min-h-full items-end justify-center p-4 text-center sm:items-center sm:p-0">
            <Transition.Child
              as={Fragment}
              enter="ease-out duration-300"
              enterFrom="opacity-0 translate-y-4 sm:translate-y-0 sm:scale-95"
              enterTo="opacity-100 translate-y-0 sm:scale-100"
              leave="ease-in duration-200"
              leaveFrom="opacity-100 translate-y-0 sm:scale-100"
              leaveTo="opacity-0 translate-y-4 sm:translate-y-0 sm:scale-95"
            >
              <Dialog.Panel className="relative transform overflow-hidden rounded-lg bg-white text-left shadow-xl transition-all sm:my-8 sm:w-full sm:max-w-xl">
<<<<<<< HEAD
                <div className="bg-white px-4 pb-4 pt-5 sm:p-6 sm:pb-4">
=======
                <div className="bg-white px-4 pb-4 pt-6 sm:p-6 sm:pb-4">
>>>>>>> 3678a6b9
                  <div className="sm:flex sm:items-start">
                    <div className="mt-3 text-center sm:ml-4 sm:mt-0 sm:text-left">
                      <Dialog.Title as="h3" className="text-2xl font-semibold leading-6 text-gray-900">
                        {title}
                      </Dialog.Title>
<<<<<<< HEAD
                      <div className="mt-2">
                        <p className="text-sm text-gray-700">
                            {desc}
=======
                      <div className="mt-4">
                        { (typeof children === 'string')
                          ? <p className="text-sm text-gray-700">
                        {children}
>>>>>>> 3678a6b9
                        </p>
                          : children }
                      </div>
                    </div>
                  </div>
                </div>
                <div className="bg-gray-50 px-4 py-3 sm:flex sm:flex-row-reverse sm:px-6">
                  <button
                    type="button"
                    disabled={!canClose}
                    className="disabled:opacity-50 disabled:cursor-not-allowed inline-flex w-full justify-center rounded-md text-sm btn shadow-sm sm:ml-3 sm:w-auto"
                    onClick={() => { handleClose(false) }}
                  >
                    Continuar
                  </button>
                  {disclaimer !== true && <button
                    type="button"
                    className="mt-3 inline-flex w-full justify-center rounded-md bg-white px-3 py-2 text-sm font-semibold text-gray-900 shadow-sm ring-1 ring-inset ring-gray-300 hover:bg-gray-50 sm:mt-0 sm:w-auto"
                    onClick={() => { handleClose(true) }}
                    ref={cancelButtonRef}
                  >
                    Cancelar
                  </button>}
                </div>
              </Dialog.Panel>
            </Transition.Child>
          </div>
        </div>
      </Dialog>
    </Transition.Root>
  )
}

export default memo(AlertModal)<|MERGE_RESOLUTION|>--- conflicted
+++ resolved
@@ -1,9 +1,3 @@
-<<<<<<< HEAD
-import { Fragment, useState, useEffect, useRef, memo } from 'react'
-import { Dialog, Transition } from '@headlessui/react'
-
-const AlertModal = ({ title, desc, isOpen, close, disclaimer }: { title: string, desc: string, isOpen: boolean, close: Function, disclaimer?: boolean }): JSX.Element => {
-=======
 import { Fragment, useState, useEffect, useRef, memo, type ReactNode } from 'react'
 import { Dialog, Transition } from '@headlessui/react'
 
@@ -16,7 +10,6 @@
 }
 
 const AlertModal: React.FC<AlertModalProps> = ({ title, isOpen, close, disclaimer, children }: AlertModalProps) => {
->>>>>>> 3678a6b9
   const cancelButtonRef = useRef(null)
   const [canClose, setCanClose] = useState(false)
 
@@ -41,10 +34,7 @@
       close(aceptIt)
     }
   }
-<<<<<<< HEAD
-=======
 
->>>>>>> 3678a6b9
   return (
     <Transition.Root show={isOpen} as={Fragment}>
       <Dialog as="div" className="modal relative" initialFocus={cancelButtonRef} onClose={() => { console.log('alert closed') }}>
@@ -72,26 +62,16 @@
               leaveTo="opacity-0 translate-y-4 sm:translate-y-0 sm:scale-95"
             >
               <Dialog.Panel className="relative transform overflow-hidden rounded-lg bg-white text-left shadow-xl transition-all sm:my-8 sm:w-full sm:max-w-xl">
-<<<<<<< HEAD
-                <div className="bg-white px-4 pb-4 pt-5 sm:p-6 sm:pb-4">
-=======
                 <div className="bg-white px-4 pb-4 pt-6 sm:p-6 sm:pb-4">
->>>>>>> 3678a6b9
                   <div className="sm:flex sm:items-start">
                     <div className="mt-3 text-center sm:ml-4 sm:mt-0 sm:text-left">
                       <Dialog.Title as="h3" className="text-2xl font-semibold leading-6 text-gray-900">
                         {title}
                       </Dialog.Title>
-<<<<<<< HEAD
-                      <div className="mt-2">
-                        <p className="text-sm text-gray-700">
-                            {desc}
-=======
                       <div className="mt-4">
                         { (typeof children === 'string')
                           ? <p className="text-sm text-gray-700">
                         {children}
->>>>>>> 3678a6b9
                         </p>
                           : children }
                       </div>
