import { Link } from '@tanstack/react-router'
// import { useAuth } from '../contexts/auth.context'
import demoGif from '../assets/demo_gif.gif'
import AlertModal from '../components/AlertModal'
import { useState } from 'react'
<<<<<<< HEAD

const alphaDisclaimer = `Esta aplicación se encuentra en una fase de desarrollo alfa, por lo tanto, es fundamental tener en cuenta que la información mostrada puede no ser completamente precisa.
Esto incluye posibles errores en la verificacion de los requisitos de algunos ramos, junto a errores en la generacion y verificacion de distintas mallas curriculares de cada plan de estudio. 
Ademas aun faltan algunas opciones de mallas en el catalogo.
Por favor, verifique cualquier planificación con la información oficial proporcionada por la universidad para garantizar su exactitud.`

const Home = (): JSX.Element => {
  // const authState = useAuth()
  const [disclaimerIsOpen, setDisclaimerIsOpen] = useState(true)

  return (
    <div className='bg-gradient-to-b from-blue-500 h-full'>
      <AlertModal title={'IMPORTANTE: POR FAVOR, LEA ATENTAMENTE'} desc={alphaDisclaimer} isOpen={disclaimerIsOpen} close={() => { setDisclaimerIsOpen(false) }} disclaimer={true}/>
      <div className="max-w-3xl mx-auto mt-8 prose center">
          <h1 className='text-white text-center font-medium'>Bienvenido al Nuevo Planner, el lugar donde puedes planificar tu carrera universitaria</h1>
          <div className='flex justify-evenly'><Link to="/planner/new"><button className='rounded-lg py-2 px-4 bg-blue-800 text-white'>Planificar Malla</button></Link></div>
                {
                /* authState?.user != null
                  ? (<div className='flex justify-evenly'><Link to="/user"><button className='rounded-lg py-2 px-4 bg-blue-800 text-white'>Mis mallas</button></Link></div>)
                  : (<div className='flex justify-evenly'><a href="/api/user/login"><button className='rounded-lg py-2 px-4 bg-blue-800 text-white'>Iniciar sesión</button></a><Link to="/planner/new"><button className='rounded-lg py-2 px-4 bg-blue-800 text-white'>Continuar como invitado</button></Link></div>)}
                */}
            </div>
=======
import { useAuth } from '../contexts/auth.context'
import { hideLogin } from '../utils/featureFlags'

const Home = (): JSX.Element => {
  const authState = useAuth()
  const [disclaimerIsOpen, setDisclaimerIsOpen] = useState(true)

  const loggedIn = authState?.user != null

  return (
    <div className="bg-gradient-to-b from-blue-500 h-full">
      <AlertModal
        title={'Importante'}
        isOpen={disclaimerIsOpen}
        close={() => {
          setDisclaimerIsOpen(false)
        }}
        disclaimer={true}
      >
        <div className="prose text-md">
          <p className="mb-0">
            Planner es todavía una{' '}
            <span className="font-semibold">plataforma experimental</span>.
          </p>
          <ul className="list-disc pl-5 mt-0">
            <li>
              Las mallas validadas pueden tener errores.
              <ul>
                <li>Revisa manualmente que la malla haga sentido.</li>
                <li>Recuerda que SIDING es la referencia oficial.</li>
              </ul>
            </li>
            <li>
              Algunas mallas curriculares todavía no han sido cargadas. Esto
              está en curso.
            </li>
            {
              hideLogin
                ? (
                <li>
                Por ahora, el login UC está deshabilitado, así que debes ingresar
                tus cursos manualmente.
              </li>
                  )
                : null
            }
          </ul>
        </div>
      </AlertModal>
      <div className="max-w-3xl mx-auto mt-8 prose center">
        <h1 className="text-white text-center font-medium">
          Bienvenido al Nuevo Planner, el lugar donde puedes planificar tu
          carrera universitaria
        </h1>
        <div className="flex justify-evenly">
          {
          hideLogin
            ? (
            <Link to="/planner/new">
            <button className="rounded-lg py-2 px-4 bg-blue-800 text-white">
              Planificar Malla
            </button>
          </Link>
              )
            : (loggedIn
                ? (
              <Link to="/user">
                <button className="rounded-lg py-2 px-4 bg-blue-800 text-white">
                  Mis mallas
                </button>
              </Link>
                  )
                : (<>
              <a href="/api/user/login">
                <button className="rounded-lg py-2 px-4 bg-blue-800 text-white">
                  Iniciar sesión
                </button>
              </a>
              <Link to="/planner/new">
                <button className="rounded-lg py-2 px-4 bg-blue-800 text-white">
                  Continuar como invitado
                </button>
              </Link>
              </>
                  ))}
        </div>
      </div>
>>>>>>> 3678a6b9
      <img className="w-auto m-5 mx-auto h-3/5" alt="demo" src={demoGif}></img>
    </div>
  )
}

export default Home<|MERGE_RESOLUTION|>--- conflicted
+++ resolved
@@ -3,30 +3,6 @@
 import demoGif from '../assets/demo_gif.gif'
 import AlertModal from '../components/AlertModal'
 import { useState } from 'react'
-<<<<<<< HEAD
-
-const alphaDisclaimer = `Esta aplicación se encuentra en una fase de desarrollo alfa, por lo tanto, es fundamental tener en cuenta que la información mostrada puede no ser completamente precisa.
-Esto incluye posibles errores en la verificacion de los requisitos de algunos ramos, junto a errores en la generacion y verificacion de distintas mallas curriculares de cada plan de estudio. 
-Ademas aun faltan algunas opciones de mallas en el catalogo.
-Por favor, verifique cualquier planificación con la información oficial proporcionada por la universidad para garantizar su exactitud.`
-
-const Home = (): JSX.Element => {
-  // const authState = useAuth()
-  const [disclaimerIsOpen, setDisclaimerIsOpen] = useState(true)
-
-  return (
-    <div className='bg-gradient-to-b from-blue-500 h-full'>
-      <AlertModal title={'IMPORTANTE: POR FAVOR, LEA ATENTAMENTE'} desc={alphaDisclaimer} isOpen={disclaimerIsOpen} close={() => { setDisclaimerIsOpen(false) }} disclaimer={true}/>
-      <div className="max-w-3xl mx-auto mt-8 prose center">
-          <h1 className='text-white text-center font-medium'>Bienvenido al Nuevo Planner, el lugar donde puedes planificar tu carrera universitaria</h1>
-          <div className='flex justify-evenly'><Link to="/planner/new"><button className='rounded-lg py-2 px-4 bg-blue-800 text-white'>Planificar Malla</button></Link></div>
-                {
-                /* authState?.user != null
-                  ? (<div className='flex justify-evenly'><Link to="/user"><button className='rounded-lg py-2 px-4 bg-blue-800 text-white'>Mis mallas</button></Link></div>)
-                  : (<div className='flex justify-evenly'><a href="/api/user/login"><button className='rounded-lg py-2 px-4 bg-blue-800 text-white'>Iniciar sesión</button></a><Link to="/planner/new"><button className='rounded-lg py-2 px-4 bg-blue-800 text-white'>Continuar como invitado</button></Link></div>)}
-                */}
-            </div>
-=======
 import { useAuth } from '../contexts/auth.context'
 import { hideLogin } from '../utils/featureFlags'
 
@@ -114,7 +90,6 @@
                   ))}
         </div>
       </div>
->>>>>>> 3678a6b9
       <img className="w-auto m-5 mx-auto h-3/5" alt="demo" src={demoGif}></img>
     </div>
   )
