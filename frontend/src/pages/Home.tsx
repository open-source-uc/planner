<<<<<<< HEAD

=======
>>>>>>> a11fa477
import { useAuth } from '../contexts/auth.context'

const Home = (): JSX.Element => {
  const authState = useAuth()

  return (
        <div className="max-w-md mx-auto mt-8 prose">
            <h2>Inicio</h2>
            {authState?.user != null && (<p>Has iniciado sesión.</p>)}
            <pre>
                {authState != null && JSON.stringify(authState, null, 2)}
            </pre>
        </div>
  )
}

export default Home<|MERGE_RESOLUTION|>--- conflicted
+++ resolved
@@ -1,7 +1,3 @@
-<<<<<<< HEAD
-
-=======
->>>>>>> a11fa477
 import { useAuth } from '../contexts/auth.context'
 
 const Home = (): JSX.Element => {
