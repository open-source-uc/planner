import { useAuth } from '../../contexts/auth.context'

interface ControlTopBarProps {
  reset: Function
  openSavePlanModal: Function
  openLegendModal: Function
}

function ControlTopBar ({ reset, openSavePlanModal, openLegendModal }: ControlTopBarProps): JSX.Element {
  const authState = useAuth()

  return (
        <ul className="flex items-center  ml-3 mb-2 gap-6">
          {authState?.user != null && (<>
          <li className='inline'><button onClick={() => openSavePlanModal()}>Guardar malla</button></li>
          </>)}
          <li className='inline'><button onClick={() => reset()}>Restablecer malla</button></li>
<<<<<<< HEAD
          {/* <li className="inline opacity-50 cursor-not-allowed">Exportar malla</li> */}
          <li className="inline"><button onClick={() => openModal()}>Ver leyenda</button></li>
=======
          <li className="inline opacity-50 cursor-not-allowed">Exportar malla</li>
          <li className="inline"><button onClick={() => openLegendModal()}>Ver leyenda</button></li>
>>>>>>> 358002f5
          <li className="inline"><a href="https://github.com/open-source-uc/planner/issues?q=is%3Aopen+is%3Aissue+label%3Abug" rel="noreferrer" target="_blank">Reportar errores</a></li>
        </ul>)
}

export default ControlTopBar<|MERGE_RESOLUTION|>--- conflicted
+++ resolved
@@ -15,13 +15,8 @@
           <li className='inline'><button onClick={() => openSavePlanModal()}>Guardar malla</button></li>
           </>)}
           <li className='inline'><button onClick={() => reset()}>Restablecer malla</button></li>
-<<<<<<< HEAD
           {/* <li className="inline opacity-50 cursor-not-allowed">Exportar malla</li> */}
-          <li className="inline"><button onClick={() => openModal()}>Ver leyenda</button></li>
-=======
-          <li className="inline opacity-50 cursor-not-allowed">Exportar malla</li>
           <li className="inline"><button onClick={() => openLegendModal()}>Ver leyenda</button></li>
->>>>>>> 358002f5
           <li className="inline"><a href="https://github.com/open-source-uc/planner/issues?q=is%3Aopen+is%3Aissue+label%3Abug" rel="noreferrer" target="_blank">Reportar errores</a></li>
         </ul>)
 }
