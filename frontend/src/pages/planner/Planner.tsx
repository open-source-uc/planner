--- conflicted
+++ resolved
@@ -7,19 +7,11 @@
 import SavePlanModal from './dialogs/SavePlanModal'
 import CurriculumSelector from './CurriculumSelector'
 import AlertModal from '../../components/AlertModal'
-<<<<<<< HEAD
 import { useParams, Navigate, useNavigate } from '@tanstack/react-router'
 import { useState, useEffect, useRef, useCallback, useMemo, useReducer, Fragment } from 'react'
-import { type CourseDetails, type Major, DefaultService, type ValidatablePlan, type EquivDetails, type EquivalenceId, type ValidationResult, type PlanView, type CancelablePromise } from '../../client'
-import { type CourseId, type PseudoCourseDetail, type PseudoCourseId, type CurriculumData, type ModalData, type PlanDigest, type ValidationDigest, type Cyear } from './utils/Types'
-import { validateCourseMovement, updateClassesState, getCoursePos } from './utils/PlanBoardFunctions'
-=======
-import { Navigate, useParams } from '@tanstack/react-router'
-import { useState, useEffect, useRef, useCallback } from 'react'
 import { type CourseDetails, type Major, DefaultService, type ValidatablePlan, type EquivDetails, type EquivalenceId, type ValidationResult, type PlanView, type CancelablePromise, type ClassId, type CurriculumSpec } from '../../client'
-import { type PseudoCourseDetail, type PseudoCourseId, type CurriculumData, type ModalData, isCourseRequirementErr, type Cyear, type PossibleBlocksList } from './utils/Types'
+import { type PseudoCourseDetail, type PseudoCourseId, type CurriculumData, type ModalData, type Cyear, type PossibleBlocksList } from './utils/Types'
 import { validateCourseMovement, updateClassesState, locateClassInPlan } from './utils/PlanBoardFunctions'
->>>>>>> e01bdb07
 import { useAuth } from '../../contexts/auth.context'
 import { toast } from 'react-toastify'
 import DebugGraph from '../../components/DebugGraph'
@@ -45,124 +37,30 @@
   const [validationResult, setValidationResult] = useState<ValidationResult | null>(null)
   const [error, setError] = useState<string | null>(null)
   const [popUpAlert, setPopUpAlert] = useState<{ title: string, major?: string, year?: Cyear, deleteMajor: boolean, desc: string, isOpen: boolean }>({ title: '', major: '', deleteMajor: false, desc: '', isOpen: false })
-<<<<<<< HEAD
   const [modalData, setModalData] = useState<ModalData>()
   const [, setValidationPromise] = useState<CancelablePromise<any> | null>(null)
 
-  const [courseDetails, addCourseDetails] = useReducer(reduceCourseDetails, {})
-
   const { clicked } = useContextMenu()
 
   const { isModalOpen: isLegendModalOpen, openModal: openLegendModal, closeModal: closeLegendModal } = useDummyModal()
   const { isModalOpen: isSavePlanModalOpen, openModal: openSavePlanModal, closeModal: closeSavePlanModal } = useDummyModal()
-=======
   const [, setPossibleBlocksList] = useState<PossibleBlocksList>({}) // TODO: Use the possibleBlocksList
->>>>>>> e01bdb07
 
   const previousCurriculum = useRef<{ major: string | undefined, minor: string | undefined, title: string | undefined, cyear?: Cyear }>({ major: '', minor: '', title: '' })
   const previousClasses = useRef<PseudoCourseId[][]>([[]])
 
-<<<<<<< HEAD
   const planID = useParams()?.plannerId
-=======
   // NOTE: Course rendering kind of depends on course details, but in practice courses should always have their course details available before their first render
   const courseDetails = useRef<Record<string, PseudoCourseDetail>>({})
 
-  const [, setValidationPromise] = useState<CancelablePromise<any> | null>(null)
->>>>>>> e01bdb07
   const impersonateRut = useParams()?.userRut
 
   const authState = useAuth()
-
-<<<<<<< HEAD
   const navigate = useNavigate()
 
-  const planDigest = useMemo((): PlanDigest => {
-    const digest: PlanDigest = {
-      idToIndex: {},
-      indexToId: []
-    }
-    if (validatablePlan != null) {
-      for (let i = 0; i < validatablePlan.classes.length; i++) {
-        const idx2id = []
-        for (let j = 0; j < validatablePlan.classes[i].length; j++) {
-          const c = validatablePlan.classes[i][j]
-          let reps = digest.idToIndex[c.code]
-          if (reps === undefined) {
-            reps = []
-            digest.idToIndex[c.code] = reps
-          }
-          idx2id.push({ code: c.code, instance: reps.length })
-          reps.push([i, j])
-        }
-        digest.indexToId.push(idx2id)
-      }
-    }
-    return digest
-  }, [validatablePlan])
-
-  // Calcular informacion util sobre la validacion cada vez que cambia
-  const validationDigest = useMemo((): ValidationDigest => {
-    const digest: ValidationDigest = {
-      courses: [],
-      semesters: [],
-      isOutdated: false
-    }
-    if (validatablePlan != null) {
-      // Initialize course information
-      digest.courses = validatablePlan.classes.map((semester, i) => {
-        return semester.map((course, j) => {
-          const { code, instance } = planDigest.indexToId[i][j]
-          const superblock = validationResult?.course_superblocks?.[code]?.[instance] ?? ''
-          return {
-            superblock,
-            errorIndices: [],
-            warningIndices: []
-          }
-        })
-      })
-      // Initialize semester information to an empty state
-      digest.semesters = validatablePlan.classes.map(() => {
-        return {
-          errorIndices: [],
-          warningIndices: []
-        }
-      })
-      if (validationResult != null) {
-        // Fill course and semester information with their associated errors
-        for (let k = 0; k < validationResult.diagnostics.length; k++) {
-          const diag = validationResult.diagnostics[k]
-          if (diag.kind === 'outdated' || diag.kind === 'outdatedcurrent') {
-            digest.isOutdated = true
-          }
-          if (diag.associated_to != null) {
-            for (const assoc of diag.associated_to) {
-              if (typeof assoc === 'number') {
-                // This error is associated to a semester
-                const semDigest = digest.semesters[assoc]
-                if (semDigest != null) {
-                  const diagIndices = diag.is_err ?? true ? semDigest.errorIndices : semDigest.warningIndices
-                  diagIndices.push(k)
-                }
-              } else {
-                // This error is associated to a course
-                const semAndIdx = planDigest.idToIndex[assoc.code]?.[assoc.instance] ?? null
-                if (semAndIdx != null) {
-                  const [sem, idx] = semAndIdx
-                  const courseDigest = digest.courses[sem][idx]
-                  const diagIndices = diag.is_err ?? true ? courseDigest.errorIndices : courseDigest.warningIndices
-                  diagIndices.push(k)
-                }
-              }
-            }
-          }
-        }
-      }
-=======
   const addCourseDetails = useCallback((details: PseudoCourseDetail[]) => {
     for (const detail of details) {
       courseDetails.current[detail.code] = detail
->>>>>>> e01bdb07
     }
   }, [courseDetails])
 
@@ -415,117 +313,18 @@
   }, [courseDetails])
 
   const closeModal = useCallback(async (selection?: CourseDetails): Promise<void> => {
-<<<<<<< HEAD
     if (selection == null || modalData === undefined) {
-=======
-    if (selection != null && modalData !== undefined) {
-      addCourseDetails([selection])
-      setValidatablePlan(prev => {
-        if (prev === null) return prev
-        const newValidatablePlan = { ...prev, classes: [...prev.classes] }
-        while (newValidatablePlan.classes.length <= modalData.semester) {
-          newValidatablePlan.classes.push([])
-        }
-        const index = modalData.index ?? newValidatablePlan.classes[modalData.semester].length
-        const pastClass = newValidatablePlan.classes[modalData.semester][index]
-        if (pastClass !== undefined && selection.code === pastClass.code) { setIsModalOpen(false); return prev }
-        for (const existingCourse of newValidatablePlan.classes[modalData.semester].flat()) {
-          if (existingCourse.code === selection.code) {
-            toast.error(`${selection.name} ya se encuentra en este semestre, seleccione otro curso por favor`)
-            return prev
-          }
-        }
-        newValidatablePlan.classes[modalData.semester] = [...newValidatablePlan.classes[modalData.semester]]
-        if (modalData.equivalence === undefined) {
-          while (newValidatablePlan.classes.length <= modalData.semester) {
-            newValidatablePlan.classes.push([])
-          }
-          newValidatablePlan.classes[modalData.semester][index] = {
-            is_concrete: true,
-            code: selection.code,
-            equivalence: undefined
-          }
-        } else {
-          const oldEquivalence = 'credits' in pastClass ? pastClass : pastClass.equivalence
-
-          newValidatablePlan.classes[modalData.semester][index] = {
-            is_concrete: true,
-            code: selection.code,
-            equivalence: oldEquivalence
-          }
-          if (oldEquivalence !== undefined && oldEquivalence.credits !== selection.credits) {
-            if (oldEquivalence.credits > selection.credits) {
-              newValidatablePlan.classes[modalData.semester].splice(index, 1,
-                {
-                  is_concrete: true,
-                  code: selection.code,
-                  equivalence: {
-                    ...oldEquivalence,
-                    credits: selection.credits
-                  }
-                },
-                {
-                  is_concrete: false,
-                  code: oldEquivalence.code,
-                  credits: oldEquivalence.credits - selection.credits
-                }
-              )
-            } else {
-              // handle when credis exced necesary
-              // Partial solution: just consume anything we find
-              const semester = newValidatablePlan.classes[modalData.semester]
-              let extra = selection.credits - oldEquivalence.credits
-              for (let i = semester.length; i-- > 0;) {
-                const equiv = semester[i]
-                if ('credits' in equiv && equiv.code === oldEquivalence.code) {
-                  if (equiv.credits <= extra) {
-                    // Consume this equivalence entirely
-                    semester.splice(index, 1)
-                    extra -= equiv.credits
-                  } else {
-                    // Consume part of this equivalence
-                    equiv.credits -= extra
-                    extra = 0
-                  }
-                }
-              }
-
-              // Increase the credits of the equivalence
-              // We might not have found all the missing credits, but that's ok
-              newValidatablePlan.classes[modalData.semester].splice(index, 1,
-                {
-                  is_concrete: true,
-                  code: selection.code,
-                  equivalence: {
-                    ...oldEquivalence,
-                    credits: selection.credits
-                  }
-                }
-              )
-            }
-          }
-        }
-        setPlannerStatus(PlannerStatus.VALIDATING)
-        setIsModalOpen(false)
-        return newValidatablePlan
-      })
-    } else {
->>>>>>> e01bdb07
       setIsModalOpen(false)
       return
     }
-<<<<<<< HEAD
-    addCourseDetails({ [selection.code]: selection })
+    addCourseDetails([selection])
     setValidatablePlan(prev => {
       if (prev === null) return prev
       return handleSelectEquivalence(selection, prev, modalData)
     })
     setPlannerStatus(PlannerStatus.VALIDATING)
     setIsModalOpen(false)
-  }, [modalData])
-=======
   }, [addCourseDetails, modalData])
->>>>>>> e01bdb07
 
   const reset = useCallback((): void => {
     setPlannerStatus(PlannerStatus.LOADING)
