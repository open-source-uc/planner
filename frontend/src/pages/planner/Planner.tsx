--- conflicted
+++ resolved
@@ -5,15 +5,10 @@
 import CourseSelectorDialog from '../../components/CourseSelectorDialog'
 import { useParams } from '@tanstack/react-router'
 import { useState, useEffect, useRef } from 'react'
-<<<<<<< HEAD
 import { ApiError, DefaultService, ValidatablePlan, Course, Equivalence, ConcreteId, EquivalenceId, FlatValidationResult, PlanView } from '../../client'
+import { useAuth } from '../../contexts/auth.context'
 import { toast } from 'react-toastify'
 import 'react-toastify/dist/ReactToastify.css'
-=======
-import { DefaultService, ValidatablePlan, Course, Equivalence, ConcreteId, EquivalenceId, FlatValidationResult, PlanView } from '../../client'
-import { useAuth } from '../../contexts/auth.context'
-
->>>>>>> c05000a5
 type PseudoCourse = ConcreteId | EquivalenceId
 
 type ModalData = { equivalence: Equivalence, semester: number, index: number } | undefined
@@ -70,12 +65,11 @@
   }
 
   async function getDefaultPlan (): Promise<void> {
-<<<<<<< HEAD
     try {
       setStatus('loading')
       console.log('getting Basic Plan...')
-      // TODO: Use current user to generate plan if logged in
-      const response: ValidatablePlan = await DefaultService.generatePlan(await DefaultService.emptyGuestPlan())
+      const basePlan = authState?.user == null ? await DefaultService.emptyGuestPlan() : await DefaultService.emptyPlanForUser()
+      const response: ValidatablePlan = await DefaultService.generatePlan(basePlan)
       await Promise.all([
         validate(response),
         getCourseDetails(response.classes.flat())
@@ -86,32 +80,6 @@
     } catch (err) {
       handleErrors(err)
     }
-=======
-    console.log('getting Basic Plan...')
-    const basePlan = authState?.user == null ? await DefaultService.emptyGuestPlan() : await DefaultService.emptyPlanForUser()
-    const response: ValidatablePlan = await DefaultService.generatePlan(basePlan)
-    await getCourseDetails(response.classes.flat()).catch(err => {
-      setValidationResult({
-        diagnostics: [{
-          is_warning: false,
-          message: `Error interno: ${String(err)}`
-        }],
-        course_superblocks: {}
-      })
-    })
-    setPlan({ ...plan, validatable_plan: response })
-    await validate(response).catch(err => {
-      setValidationResult({
-        diagnostics: [{
-          is_warning: false,
-          message: `Error interno: ${String(err)}`
-        }],
-        course_superblocks: {}
-      })
-    })
-    setLoading(false)
-    console.log('data loaded')
->>>>>>> c05000a5
   }
 
   async function getPlanById (id: string): Promise<void> {
@@ -154,9 +122,8 @@
   }
 
   async function validate (validatablePlan: ValidatablePlan): Promise<void> {
-<<<<<<< HEAD
-    try {
-      const response = await DefaultService.validatePlan(validatablePlan)
+    try {
+      const response = authState?.user == null ? await DefaultService.validateGuestPlan(validatablePlan) : await DefaultService.validatePlanForUser(validatablePlan)
       setValidationResult(response)
       setStatus('ready')
       // Es necesario hacer una copia profunda del plan para comparar, pues si se copia el objeto entero
@@ -165,15 +132,6 @@
     } catch (err) {
       handleErrors(err)
     }
-=======
-    setValidating(true)
-    const response = authState?.user == null ? await DefaultService.validateGuestPlan(validatablePlan) : await DefaultService.validatePlanForUser(validatablePlan)
-    setValidationResult(response)
-    setValidating(false)
-    // Es necesario hacer una copia profunda del plan para comparar, pues si se copia el objeto entero
-    // entonces la copia es modificada junto al objeto original. Lo ideal seria usar una librearia para esto en el futuro
-    previousClasses.current = JSON.parse(JSON.stringify(validatablePlan.classes))
->>>>>>> c05000a5
   }
 
   async function savePlan (): Promise<void> {
@@ -297,15 +255,9 @@
           return
         }
       }
-<<<<<<< HEAD
       setStatus('validating')
-      const response = await DefaultService.getCourseDetails([selection])
-      setCourseDetails((prev) => { return { ...prev, [response[0].code]: response[0] } })
-=======
-      setValidating(true)
       const details = (await DefaultService.getCourseDetails([selection]))[0]
       setCourseDetails((prev) => { return { ...prev, [details.code]: details } })
->>>>>>> c05000a5
       setPlan((prev) => {
         if (prev == null) return prev
         const newClasses = [...prev.validatable_plan.classes]
