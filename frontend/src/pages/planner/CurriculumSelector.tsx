--- conflicted
+++ resolved
@@ -196,11 +196,7 @@
                 C2020: { name: 'Admisión 2020 y 2021' },
                 C2022: { name: 'Admisión 2022 y posteriores' }
               }}
-<<<<<<< HEAD
-              value={curriculumSpec.cyear}
-=======
-              value={curriculumSpec.cyear?.raw ?? null}
->>>>>>> 99278b0d
+              value={curriculumSpec.cyear ?? null}
               showCode={true}
               onChange={(c) => selectYear(c)}
             />
