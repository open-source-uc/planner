import { useRef } from 'react'
import { useDrag, useDrop } from 'react-dnd'
import { Course } from '../../../client'
import editWhiteIcon from '../../../assets/editWhite.svg'
import editBlackIcon from '../../../assets/editBlack.svg'

interface CourseCardProps {
  cardData: { name: string, code: string, credits?: number, semester: number, is_concrete?: boolean }
  isDragging: Function
  handleMove: Function
  remCourse: Function
  courseBlock: string | null
<<<<<<< HEAD
  openSelector: Function
  hasEquivalence?: boolean
}

const CourseCard = ({ cardData, isDragging, handleMove, remCourse, courseBlock, openSelector, hasEquivalence }: CourseCardProps): JSX.Element => {
=======
  hasError: boolean
  hasWarning: boolean
}

const CourseCard = ({ course, isDragging, handleMove, remCourse, courseBlock, hasError, hasWarning }: CourseCardProps): JSX.Element => {
>>>>>>> 339f7899
  const ref = useRef(null)
  const [collected = { isDragging: false }, drag] = useDrag(() => ({
    type: 'card',
    item: () => {
      isDragging(true)
      return cardData
    },
    end () {
      isDragging(false)
    },
    collect (monitor) {
      return { isDragging: monitor.isDragging() }
    }
  }))
  const [dropProps, drop] = useDrop(() => ({
    accept: 'card',
    drop (course: Course) {
      handleMove(course)
    },
    collect: monitor => ({
      isOver: !!monitor.isOver(),
      canDrop: !!monitor.canDrop(),
      item: monitor.getItem()
    })
  }))

  const Card = (): JSX.Element => {
    const BlockInitials = (courseBlock: string): string => {
      switch (courseBlock) {
        case 'CienciasBasicas':
          return 'PC'
        case 'BaseGeneral':
          return 'PC'
        case 'FormacionGeneral':
          return 'FG'
        case 'Major':
          return 'M'
        case 'Minor':
          return 'm'
      }
      return ''
    }
    return (
      <div className={`card group ${courseBlock != null ? courseBlock : ''} ${cardData.is_concrete !== true ? 'animated' : ''}`}>
        { hasEquivalence === true && (courseBlock === 'FormacionGeneral'
          ? cardData.is_concrete === true
            ? <button onClick={() => openSelector()}><img className='opacity-60 absolute w-3 top-2 left-2' src={editWhiteIcon} alt="Seleccionar Curso" /></button>
            : <><img className='opacity-60 absolute w-3 top-2 left-2' src={editWhiteIcon} alt="Seleccionar Curso" />
            {/* <span className="flex absolute h-3 w-3 top-0 right-0 -mt-1 -mr-1">
              <span className="animate-ping absolute inline-flex h-full w-full rounded-full bg-red-300 opacity-90"></span>
              <span className="relative inline-flex rounded-full h-3 w-3 bg-red-400"></span>
            </span> */}</>
          : cardData.is_concrete === true
            ? <button onClick={() => openSelector()}><img className='opacity-60 absolute w-3 top-2 left-2' src={editBlackIcon} alt="Seleccionar Curso" /></button>
            : <><img className='opacity-60 absolute w-3 top-2 left-2' src={editBlackIcon} alt="Seleccionar Curso" />{/* <span className="flex absolute h-3 w-3 top-0 right-0 -mt-1 -mr-1">
            <span className="animate-ping absolute inline-flex h-full w-full rounded-full bg-red-300 opacity-90"></span>
            <span className="relative inline-flex rounded-full h-3 w-3 bg-red-400"></span>
          </span> */}</>)
        }
        {courseBlock == null
          ? <button className='absolute top-0 right-2 hidden group-hover:inline' onClick={() => remCourse()}>x</button>
          : <div className='absolute top-2 right-2 text-[0.6rem] opacity-75'>{BlockInitials(courseBlock)}</div>}
        <div className='flex items-center justify-center text-center flex-col'>
          <div className='text-xs'>{cardData.name}</div>
          <div className='text-[0.6rem] opacity-75'>{cardData.code}</div>
        </div>
        <div className='absolute bottom-2 left-2 text-[0.5rem] opacity-75'>{cardData.credits} créd.</div>
    </div>
    )
  }

  drag(drop(ref))
  return (
    <>
      <div ref={ref} draggable={true} className={`px-2 ${!collected.isDragging ? 'pb-3 cursor-grab' : 'cursor-grabbing'} `}>
      {!collected.isDragging && <>{dropProps.isOver
        ? <div className={'card bg-place-holder'} />
<<<<<<< HEAD
        : <> {!collected.isDragging && (cardData.is_concrete !== true
          ? <button className='w-full' onClick={() => openSelector()}> <Card /></button>
          : <Card />)}</>}
          </>}
=======
        : <>{!collected.isDragging && <div className={`card group ${courseBlock != null ? courseBlock : ''}`}>
          {courseBlock == null || course.is_concrete === false
            ? <button className='absolute top-0 right-2 hidden group-hover:inline' onClick={() => remCourse()}>x</button>
            : <div className='absolute top-2 right-2 text-[0.6rem] opacity-75'>{BlockInitials(courseBlock)}</div>}
          {hasError && <span className="flex absolute h-3 w-3 top-0 right-0 -mt-1 -mr-1">
            <span className="animate-ping absolute inline-flex h-full w-full rounded-full bg-red-300 opacity-90"></span>
            <span className="relative inline-flex rounded-full h-3 w-3 bg-red-400"></span>
          </span> }
          {!hasError && hasWarning && <span className="flex absolute h-3 w-3 top-0 right-0 -mt-1 -mr-1">
            <span className="animate-ping absolute inline-flex h-full w-full rounded-full bg-yellow-300 opacity-90"></span>
            <span className="relative inline-flex rounded-full h-3 w-3 bg-yellow-400"></span>
          </span> }
          {hasError || hasWarning || ((course.is_concrete === false)
            ? <span className="flex absolute h-3 w-3 top-0 right-0 -mt-1 -mr-1">
            <span className="animate-ping absolute inline-flex h-full w-full rounded-full bg-sky-300 opacity-90"></span>
            <span className="relative inline-flex rounded-full h-3 w-3 bg-sky-400"></span>
          </span>
            : '')}
          <div className='flex items-center justify-center text-center flex-col'>
            <div className='text-xs'>{ course.is_concrete === true ? course.name : 'Seleccionar curso' }</div>
            <div className='text-[0.6rem] opacity-75'>{course.code}</div>
          </div>
          <div className='absolute bottom-2 left-2 text-[0.5rem] opacity-75'>{course.credits} créd.</div>
      </div>}
      </>}
    </div>
    { dropProps.isOver && <div className={'px-2 pb-3'}>
      <div className={`${courseBlock != null ? courseBlock : ''}  card`}>
        {courseBlock != null && <div className='absolute top-2 right-2 text-[0.6rem] opacity-75'>{BlockInitials(courseBlock)}</div>}
        <div className='flex items-center justify-center text-center flex-col'>
          <div className='text-xs'>{ course.is_concrete === true ? course.name : 'Seleccionar curso'}</div>
          <div className='text-[0.6rem] opacity-75'>{ course.code}</div>
        </div>
        <div className='absolute bottom-2 left-2 text-[0.5rem] opacity-75'>{course.credits} créd.</div>
>>>>>>> 339f7899
      </div>
      {!collected.isDragging && dropProps.isOver && <div className={'px-2 pb-3'}>
        <Card />
      </div>
      }
    </>
  )
}

export default CourseCard<|MERGE_RESOLUTION|>--- conflicted
+++ resolved
@@ -10,19 +10,13 @@
   handleMove: Function
   remCourse: Function
   courseBlock: string | null
-<<<<<<< HEAD
   openSelector: Function
   hasEquivalence?: boolean
-}
-
-const CourseCard = ({ cardData, isDragging, handleMove, remCourse, courseBlock, openSelector, hasEquivalence }: CourseCardProps): JSX.Element => {
-=======
   hasError: boolean
   hasWarning: boolean
 }
 
-const CourseCard = ({ course, isDragging, handleMove, remCourse, courseBlock, hasError, hasWarning }: CourseCardProps): JSX.Element => {
->>>>>>> 339f7899
+const CourseCard = ({ cardData, isDragging, handleMove, remCourse, courseBlock, openSelector, hasEquivalence, hasError, hasWarning }: CourseCardProps): JSX.Element => {
   const ref = useRef(null)
   const [collected = { isDragging: false }, drag] = useDrag(() => ({
     type: 'card',
@@ -100,17 +94,10 @@
       <div ref={ref} draggable={true} className={`px-2 ${!collected.isDragging ? 'pb-3 cursor-grab' : 'cursor-grabbing'} `}>
       {!collected.isDragging && <>{dropProps.isOver
         ? <div className={'card bg-place-holder'} />
-<<<<<<< HEAD
-        : <> {!collected.isDragging && (cardData.is_concrete !== true
+        : <div> {!collected.isDragging && (cardData.is_concrete !== true
           ? <button className='w-full' onClick={() => openSelector()}> <Card /></button>
-          : <Card />)}</>}
-          </>}
-=======
-        : <>{!collected.isDragging && <div className={`card group ${courseBlock != null ? courseBlock : ''}`}>
-          {courseBlock == null || course.is_concrete === false
-            ? <button className='absolute top-0 right-2 hidden group-hover:inline' onClick={() => remCourse()}>x</button>
-            : <div className='absolute top-2 right-2 text-[0.6rem] opacity-75'>{BlockInitials(courseBlock)}</div>}
-          {hasError && <span className="flex absolute h-3 w-3 top-0 right-0 -mt-1 -mr-1">
+          : <Card />)}
+            {hasError && <span className="flex absolute h-3 w-3 top-0 right-0 -mt-1 -mr-1">
             <span className="animate-ping absolute inline-flex h-full w-full rounded-full bg-red-300 opacity-90"></span>
             <span className="relative inline-flex rounded-full h-3 w-3 bg-red-400"></span>
           </span> }
@@ -118,29 +105,8 @@
             <span className="animate-ping absolute inline-flex h-full w-full rounded-full bg-yellow-300 opacity-90"></span>
             <span className="relative inline-flex rounded-full h-3 w-3 bg-yellow-400"></span>
           </span> }
-          {hasError || hasWarning || ((course.is_concrete === false)
-            ? <span className="flex absolute h-3 w-3 top-0 right-0 -mt-1 -mr-1">
-            <span className="animate-ping absolute inline-flex h-full w-full rounded-full bg-sky-300 opacity-90"></span>
-            <span className="relative inline-flex rounded-full h-3 w-3 bg-sky-400"></span>
-          </span>
-            : '')}
-          <div className='flex items-center justify-center text-center flex-col'>
-            <div className='text-xs'>{ course.is_concrete === true ? course.name : 'Seleccionar curso' }</div>
-            <div className='text-[0.6rem] opacity-75'>{course.code}</div>
-          </div>
-          <div className='absolute bottom-2 left-2 text-[0.5rem] opacity-75'>{course.credits} créd.</div>
-      </div>}
-      </>}
-    </div>
-    { dropProps.isOver && <div className={'px-2 pb-3'}>
-      <div className={`${courseBlock != null ? courseBlock : ''}  card`}>
-        {courseBlock != null && <div className='absolute top-2 right-2 text-[0.6rem] opacity-75'>{BlockInitials(courseBlock)}</div>}
-        <div className='flex items-center justify-center text-center flex-col'>
-          <div className='text-xs'>{ course.is_concrete === true ? course.name : 'Seleccionar curso'}</div>
-          <div className='text-[0.6rem] opacity-75'>{ course.code}</div>
-        </div>
-        <div className='absolute bottom-2 left-2 text-[0.5rem] opacity-75'>{course.credits} créd.</div>
->>>>>>> 339f7899
+          </div>}
+          </>}
       </div>
       {!collected.isDragging && dropProps.isOver && <div className={'px-2 pb-3'}>
         <Card />
