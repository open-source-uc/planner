<<<<<<< HEAD
import { memo, useCallback, useRef, useState, Fragment, type ReactNode, type MouseEventHandler } from 'react'
=======
import { memo, useCallback, useRef, useState, Fragment, type ReactNode } from 'react'
>>>>>>> ccd1019d
import { useDrop, type DropTargetMonitor } from 'react-dnd'
import { type PseudoCourseDetail, type PseudoCourseId, type SemesterValidationDigest } from '../utils/Types'
import DraggableCard from './CourseCard'
import deepEqual from 'fast-deep-equal'
import { type ClassId } from '../../../client'
<<<<<<< HEAD
import { type AuthState } from '../../../contexts/auth.context'
import ConditionalWrapper from '../utils/ConditionalWrapper'
=======
import { type SemesterValidationDigest } from '../utils/PlanBoardFunctions'
import { type AuthState } from '../../../contexts/auth.context'
import ConditionalWrapper from '../utils/ConditionalWrapper'

function getSemesterName (admission: any[] | null, semester: number): string | null {
  if (admission == null) {
    return null
  }
  const [baseYear, baseSem] = admission
  const now = baseYear * 2 + (baseSem - 1) + semester
  const nowYear = Math.floor(now / 2)
  const nowSem = now % 2 + 1
  return `${nowYear}-${nowSem}`
}
>>>>>>> ccd1019d

interface SemesterColumnProps {
  classesDetails: Record<string, PseudoCourseDetail>
  authState: AuthState | null
  semester: number
  addCourse: Function
  moveCourse: Function
  remCourse: Function
  openModal: Function
  classes?: PseudoCourseId[]
  coursesId: ClassId[]
  validation: SemesterValidationDigest | undefined
  isDragging: boolean
  activeIndex: number | null
  setActive: Function
  handleContextMenu: MouseEventHandler<HTMLDivElement>
}
const SemesterColumn = ({ coursesId, validation, classesDetails, authState, semester, addCourse, moveCourse, remCourse, openModal, classes = [], isDragging, activeIndex, setActive, handleContextMenu }: SemesterColumnProps): JSX.Element => {
  const [dragged, setDragged] = useState<number | null>(null)
  const columnRef = useRef<HTMLDivElement>(null)
  const semesterIsInProgress = ((authState?.student) != null) && (authState.student.current_semester === authState.student.next_semester - 1)
  const isPassed = ((authState?.student) != null) && (semester < authState.student.current_semester)
  const isCurrent = (semesterIsInProgress && (semester === authState?.student?.current_semester))
<<<<<<< HEAD
=======
  const semesterName = getSemesterName(authState?.student?.admission ?? null, semester)
>>>>>>> ccd1019d
  const totalCredits = classes.map(course => {
    const details = classesDetails[course.code]
    if ('credits' in course) {
      return course.credits
    } else if (details != null && 'credits' in details) {
      return details.credits
    } else {
      return 0
    }
  }).reduce((sum, creds) => sum + creds, 0)

  const openSelector = useCallback((course: PseudoCourseId, semester: number, index: number) => {
    if ('equivalence' in course) openModal(course.equivalence, semester, index)
    else openModal(course, semester, index)
  }, [openModal])

  const [, drop] = useDrop(() => ({
    accept: 'card',
    drop (courseId: { code: string, instance: number }, monitor) {
      const clientOffset = monitor.getClientOffset()
      if (clientOffset === null || columnRef.current === null) return
      const targetIndex = Math.floor((clientOffset.y - columnRef.current.getBoundingClientRect().top) / 100)
      setActive(null)
      moveCourse(courseId, { semester, index: targetIndex })
    },
    hover (item, monitor: DropTargetMonitor) {
      const clientOffset = monitor.getClientOffset()
      if (clientOffset === null || columnRef.current === null) return
      const targetIndex = Math.floor((clientOffset.y - columnRef.current.getBoundingClientRect().top) / 100)
      // No se si era por ser un objeto o por algo del react-dnd pero a veces se actualizaba demas el activeIndex
      setActive((prev: { semester: number, index: number }) => {
        if (prev.index !== targetIndex || prev.semester !== semester) return { semester, index: targetIndex }
        return prev
      })
    }
  }), [])

  const [, dropEnd] = useDrop(() => ({
    accept: 'card',
    drop (courseId: { code: string, instance: number }) {
      setActive(null)
      moveCourse(courseId, { semester, index: -1 })
    },
    hover () {
      setActive((prev: { semester: number, index: number }) => {
        if (prev.index !== -1 || prev.semester !== semester) return { semester, index: -1 }
        return prev
      })
    }
  }))

  let border = 'border-transparent'
  if ((validation?.errors?.length ?? 0) > 0) border = 'border-solid border-red-300'
  else if ((validation?.warnings?.length ?? 0) > 0) border = 'border-solid border-yellow-300'

  if (!isPassed && !isCurrent) {
    drop(columnRef)
  }
  const activeIndexHandler = useCallback(
    (index: number): boolean => {
      if (activeIndex === null) return false
      if (dragged === null) {
        if (activeIndex === index) return true
      } else {
        if (activeIndex === index && dragged > index) return true
        if (activeIndex === index - 1 && dragged < index) return true
      }
      return false
    },
    [activeIndex, dragged]
  )

  const toggleDrag = useCallback((isStart: boolean, courseId: ClassId) => {
    const index = coursesId.indexOf(courseId)
    if (isStart) {
      setDragged(index)
      setActive({ semester, index })
    } else {
      setDragged(null)
      setActive(null)
    }
  }, [coursesId, semester, setActive])

  const openSelectorSemester = useCallback((courseId: ClassId) => {
    const index = coursesId.indexOf(courseId)
    openSelector(classes[index], semester, index)
  }, [coursesId, openSelector, classes, semester])

  return (
    <div className={'drop-shadow-xl w-[161px] shrink-0 bg-base-200 rounded-lg flex flex-col'}>
      <div className={`border-2 ${border} rounded-lg`}>
      <div className='flex flex-col text-center'>
        <ConditionalWrapper condition={isPassed} wrapper={(children: ReactNode) => <span className='line-through decoration-black/40'>{children}</span>}>
          <h2 className="mt-1 text-[1.2rem] text-center">{`Semestre ${semester + 1}`}</h2>
        </ConditionalWrapper>
<<<<<<< HEAD
        {isCurrent
          ? <>
          <p className='text-xs'>En curso</p>
          <div className="my-1 divider"></div>
        </>
          : <>
          <p className="text-[0.6rem] opacity-75">{totalCredits} créd.</p>
          <div className="my-1 divider"></div>
        </>}
=======
        <>
          <p className="text-[0.6rem] opacity-75">{semesterName != null && `${semesterName} | `}{totalCredits} créd.{isCurrent ? ' (en curso)' : ''}</p>
          <div className="my-1 divider"></div>
        </>
>>>>>>> ccd1019d
      </div>
      <div ref={columnRef}>
        {classes.map((course: PseudoCourseId, index: number) => {
          const classId = coursesId[index]
          const courseValidation = validation?.courses?.[index]
          const equivDetails = 'equivalence' in course && course.equivalence != null ? classesDetails[course.equivalence.code] : null
          const equivCourses = equivDetails != null && 'courses' in equivDetails ? equivDetails.courses : null
          const showEquivalence = !isPassed && !isCurrent && (course.is_concrete === false || (equivCourses?.length ?? 0) > 1)
          return (
            <Fragment key={index}>
              {(activeIndexHandler(index)) && <div key="placeholder" className="card mx-1 mb-3 bg-place-holder"/>}
              <div className={`${dragged === index ? 'dragged' : ''}`}>
                <DraggableCard
                  key={course.code + String(classId.instance)}
                  course={course}
                  courseDetails={classesDetails[('failed' in course ? course.failed : null) ?? course.code] }
                  courseId={classId}
                  isPassed={isPassed}
                  isCurrent={isCurrent}
                  toggleDrag={toggleDrag}
                  remCourse={remCourse}
                  courseBlock={courseValidation?.superblock ?? ''}
                  openSelector={openSelectorSemester}
                  showEquivalence={showEquivalence}
                  hasError={(courseValidation?.errors?.length ?? 0) > 0}
                  hasWarning={(courseValidation?.warnings?.length ?? 0) > 0}
                  handleContextMenu={handleContextMenu}
                />
              </div>
            </Fragment>
          )
        })}
      </div>
      </div>
      {(isPassed || isCurrent)
        ? null
        : <div ref={dropEnd} className={'w-full px-1 flex flex-grow min-h-[90px]'}>
            {!isDragging && <div className="w-full h-10 bg-block- card">
              <button key="+" className="w-full" onClick={() => addCourse(semester)}>+</button>
            </div>}
            {(activeIndex === -1 || activeIndexHandler(classes.length)) &&
              <div key="placeholder" className="w-full card bg-place-holder" />
            }
          </div>
      }
    </div>
  )
}
function checkPropEq (prev: any, next: any): boolean {
  for (const key of Object.keys(next)) {
    const nxt = next[key]
    const prv = prev[key]
    if (nxt !== prv) {
      if (key === 'validationDigest') {
        // Deep comparison
        if (!deepEqual(nxt, prv)) return false
      } else {
        // Shallow comparison
        return false
      }
    }
  }
  return true
}

export default memo(SemesterColumn, checkPropEq)<|MERGE_RESOLUTION|>--- conflicted
+++ resolved
@@ -1,18 +1,9 @@
-<<<<<<< HEAD
 import { memo, useCallback, useRef, useState, Fragment, type ReactNode, type MouseEventHandler } from 'react'
-=======
-import { memo, useCallback, useRef, useState, Fragment, type ReactNode } from 'react'
->>>>>>> ccd1019d
 import { useDrop, type DropTargetMonitor } from 'react-dnd'
 import { type PseudoCourseDetail, type PseudoCourseId, type SemesterValidationDigest } from '../utils/Types'
 import DraggableCard from './CourseCard'
 import deepEqual from 'fast-deep-equal'
 import { type ClassId } from '../../../client'
-<<<<<<< HEAD
-import { type AuthState } from '../../../contexts/auth.context'
-import ConditionalWrapper from '../utils/ConditionalWrapper'
-=======
-import { type SemesterValidationDigest } from '../utils/PlanBoardFunctions'
 import { type AuthState } from '../../../contexts/auth.context'
 import ConditionalWrapper from '../utils/ConditionalWrapper'
 
@@ -26,7 +17,6 @@
   const nowSem = now % 2 + 1
   return `${nowYear}-${nowSem}`
 }
->>>>>>> ccd1019d
 
 interface SemesterColumnProps {
   classesDetails: Record<string, PseudoCourseDetail>
@@ -50,10 +40,7 @@
   const semesterIsInProgress = ((authState?.student) != null) && (authState.student.current_semester === authState.student.next_semester - 1)
   const isPassed = ((authState?.student) != null) && (semester < authState.student.current_semester)
   const isCurrent = (semesterIsInProgress && (semester === authState?.student?.current_semester))
-<<<<<<< HEAD
-=======
   const semesterName = getSemesterName(authState?.student?.admission ?? null, semester)
->>>>>>> ccd1019d
   const totalCredits = classes.map(course => {
     const details = classesDetails[course.code]
     if ('credits' in course) {
@@ -149,22 +136,10 @@
         <ConditionalWrapper condition={isPassed} wrapper={(children: ReactNode) => <span className='line-through decoration-black/40'>{children}</span>}>
           <h2 className="mt-1 text-[1.2rem] text-center">{`Semestre ${semester + 1}`}</h2>
         </ConditionalWrapper>
-<<<<<<< HEAD
-        {isCurrent
-          ? <>
-          <p className='text-xs'>En curso</p>
-          <div className="my-1 divider"></div>
-        </>
-          : <>
-          <p className="text-[0.6rem] opacity-75">{totalCredits} créd.</p>
-          <div className="my-1 divider"></div>
-        </>}
-=======
         <>
           <p className="text-[0.6rem] opacity-75">{semesterName != null && `${semesterName} | `}{totalCredits} créd.{isCurrent ? ' (en curso)' : ''}</p>
           <div className="my-1 divider"></div>
         </>
->>>>>>> ccd1019d
       </div>
       <div ref={columnRef}>
         {classes.map((course: PseudoCourseId, index: number) => {
