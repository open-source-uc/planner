import { memo, useCallback, useRef, useState, Fragment } from 'react'
import { useDrop } from 'react-dnd'
import { useAuth } from '../../../contexts/auth.context'
import { type CourseValidationDigest, type PseudoCourseDetail, type PseudoCourseId, type SemesterValidationDigest } from '../utils/Types'
import DraggableCard from './CourseCard'
import deepEqual from 'fast-deep-equal'

interface SemesterColumnProps {
  classesDetails: Record<string, PseudoCourseDetail>
  semester: number
  addCourse: Function
  coursesId?: Array<{ code: string, instance: number }>
  moveCourse: Function
  remCourse: Function
  openModal: Function
  classes?: PseudoCourseId[]
  validationCourses?: CourseValidationDigest[]
  validationSemester: SemesterValidationDigest | null
  isDragging: boolean
  activeIndex: number | null
  setActive: Function
}
const SemesterColumn = ({ classesDetails, semester, coursesId = [], addCourse, moveCourse, remCourse, openModal, classes = [], validationCourses = [], validationSemester, isDragging, activeIndex, setActive }: SemesterColumnProps): JSX.Element => {
  const [dragged, setDragged] = useState<number | null>(null)
  const authState = useAuth()
  const columnRef = useRef<HTMLDivElement>(null)
  const conditionPassed = ((authState?.student) != null) && (semester < authState.student.current_semester)
<<<<<<< HEAD

=======
  const conditionNotPassed = ((authState?.student) != null) && (semester >= authState.student.current_semester)
  const checkInClass = ((authState?.student) != null) && (authState.student.current_semester === authState.student.next_semester - 1)
  const checkCurrent = (checkInClass && (semester === authState?.student?.current_semester))

  const [dropProps, drop] = useDrop(() => ({
    accept: 'card',
    drop (course: { name: string, code: string, index: number, semester: number, credits?: number, is_concrete?: boolean }) {
      moveCourse({ semester: course.semester, index: course.index }, { semester, index: classes.length })
    },
    collect: monitor => ({
      isOver: monitor.isOver()
    })
  }))
>>>>>>> 9f72961b
  const openSelector = useCallback((course: PseudoCourseId, semester: number, index: number) => {
    if ('equivalence' in course) openModal(course.equivalence, semester, index)
    else openModal(course, semester, index)
  }, [])

  const [, drop] = useDrop(() => ({
    accept: 'card',
    drop (courseId: { code: string, instance: number }, monitor) {
      if (monitor.getClientOffset() === null || columnRef.current === null) return
      const targetIndex = Math.floor((monitor.getClientOffset().y - columnRef.current.getBoundingClientRect().top) / 100)
      setActive(null)
      moveCourse(courseId, { semester, index: targetIndex })
    },
    hover (item, monitor) {
      if (monitor.getClientOffset() === null || columnRef.current === null) return
      const targetIndex = Math.floor((monitor.getClientOffset().y - columnRef.current.getBoundingClientRect().top) / 100)
      if (targetIndex !== activeIndex) setActive({ semester, index: targetIndex })
    }
  }), [])
  let border = 'border-transparent'
  if (validationSemester != null && validationSemester.errorIndices.length > 0) border = 'border-solid border-red-300'
  else if (validationSemester != null && validationSemester.warningIndices.length > 0) border = 'border-solid border-yellow-300'

  if (!conditionPassed) {
    drop(columnRef)
  }
  const activeIndexHandler = useCallback(
    (index: number): boolean => {
      if (activeIndex === null) return false
      if (dragged === null) {
        if (activeIndex === index) return true
      } else {
        if (activeIndex === index && dragged > index) return true
        if (activeIndex === index - 1 && dragged < index) return true
      }
      return false
    },
    [activeIndex, dragged]
  )
  return (
    <div className='drop-shadow-xl w-[161px] shrink-0 bg-base-200 rounded-lg flex flex-col'>
      {conditionPassed
<<<<<<< HEAD
        ? <span className='line-through decoration-black/40'><h2 className={`mt-1 text-[1.2rem] text-center  border-2 ${border}`}>{`Semestre ${semester + 1}`}</h2></span>
        : <h2 className={`mt-1 text-[1.2rem] text-center border-2 rounded-md ${border}`}>{`Semestre ${semester + 1}`}</h2>
      }
      <div className="my-2 divider"></div>
      <div ref={columnRef}>
        {classes.map((course: PseudoCourseId, index: number) => {
          return (
            <Fragment key={index}>
              {(activeIndexHandler(index)) && <div key="placeholder" className="card mx-2 mb-3 bg-place-holder"/>}
              <div className={`${dragged === index ? 'opacity-0 absolute w-full' : ''}`}>
                <DraggableCard
                  key={coursesId[index].code + String(coursesId[index].instance)}
                  cardData={{ ...course, ...classesDetails[course.code] }}
                  courseId={coursesId[index]}
                  isPassed={conditionPassed}
                  toggleDrag={(isStart: boolean) => {
                    if (isStart) {
                      setDragged(index)
                      setActive({ semester, index })
                    } else {
                      setDragged(null)
                    }
                  }}
                  remCourse={remCourse}
                  courseBlock={validationCourses[index]?.superblock ?? ''}
                  openSelector={() => { openSelector(course, semester, index) }}
                  hasEquivalence={course.is_concrete === false || ('equivalence' in course && course.equivalence != null)}
                  hasError={validationCourses[index]?.errorIndices?.[0] != null}
                  hasWarning={validationCourses[index]?.warningIndices?.[0] != null}
                />
              </div>
            </Fragment>
          )
        })}
        {!conditionPassed && !isDragging && <div className="h-10 mx-2 bg-block- card">
        <button key="+" className="w-full" onClick={() => addCourse(semester)}>+</button>
        </div>}
      </div>
=======
        ? <><span className='line-through decoration-black/40'><h2 className="mt-1 text-[1.2rem] text-center">{`Semestre ${semester + 1}`}</h2></span><div className="my-3 divider"></div></>
        : checkCurrent
          ? <div className='flex flex-col text-center'><h2 className="mt-1 text-[1.2rem] text-center">{`Semestre ${semester + 1}`}</h2><p className='text-xs'>En curso</p><div className="my-1 divider"></div></div>
          : <><h2 className="mt-1 text-[1.2rem] text-center">{`Semestre ${semester + 1}`}</h2><div className="my-3 divider"></div></>
      }
      <div>
        {
          classes.map((course: PseudoCourseId, index: number) => (
            <CourseCard
              key={index}
              semester={semester}
              index={index}
              cardData={{ ...course, semester, index, ...classesDetails[('failed' in course ? course.failed : null) ?? course.code] }}
              isDragging={setIsDragging}
              moveCourse={moveCourse}
              remCourse={remCourse}
              courseBlock={validationCourses[index]?.superblock ?? ''}
              openSelector={() => { openSelector(course, semester, index) }}
              hasEquivalence={course.is_concrete === false || ('equivalence' in course && course.equivalence != null)}
              hasError={validationCourses[index]?.errorIndices?.[0] != null}
              hasWarning={validationCourses[index]?.warningIndices?.[0] != null}
            />
          ))
        }
        {conditionNotPassed && !checkCurrent && !isDragging && <div className="h-10 mx-1 bg-block- card">
        <button key="+" className="w-full" onClick={() => addCourse(semester)}>+</button>
        </div>}
      </div>
      {conditionPassed || checkCurrent
        ? null
        : <div ref={drop} className={'px-2 flex flex-grow min-h-[90px]'}>
            {dropProps.isOver &&
              <div className={'bg-place-holder card w-full'} />
            }
          </div>
      }
>>>>>>> 9f72961b
    </div>
  )
}
function checkPropEq (prev: any, next: any): boolean {
  for (const key of Object.keys(next)) {
    const nxt = next[key]
    const prv = prev[key]
    if (nxt !== prv) {
      if (key === 'validationDigest') {
        // Deep comparison
        if (!deepEqual(nxt, prv)) return false
      } else {
        // Shallow comparison
        return false
      }
    }
  }
  return true
}

export default memo(SemesterColumn, checkPropEq)<|MERGE_RESOLUTION|>--- conflicted
+++ resolved
@@ -1,7 +1,7 @@
 import { memo, useCallback, useRef, useState, Fragment } from 'react'
-import { useDrop } from 'react-dnd'
+import { useDrop, type DropTargetMonitor } from 'react-dnd'
 import { useAuth } from '../../../contexts/auth.context'
-import { type CourseValidationDigest, type PseudoCourseDetail, type PseudoCourseId, type SemesterValidationDigest } from '../utils/Types'
+import { type CourseValidationDigest, type PseudoCourseDetail, type CourseId, type PseudoCourseId, type SemesterValidationDigest } from '../utils/Types'
 import DraggableCard from './CourseCard'
 import deepEqual from 'fast-deep-equal'
 
@@ -25,23 +25,10 @@
   const authState = useAuth()
   const columnRef = useRef<HTMLDivElement>(null)
   const conditionPassed = ((authState?.student) != null) && (semester < authState.student.current_semester)
-<<<<<<< HEAD
-
-=======
   const conditionNotPassed = ((authState?.student) != null) && (semester >= authState.student.current_semester)
   const checkInClass = ((authState?.student) != null) && (authState.student.current_semester === authState.student.next_semester - 1)
   const checkCurrent = (checkInClass && (semester === authState?.student?.current_semester))
 
-  const [dropProps, drop] = useDrop(() => ({
-    accept: 'card',
-    drop (course: { name: string, code: string, index: number, semester: number, credits?: number, is_concrete?: boolean }) {
-      moveCourse({ semester: course.semester, index: course.index }, { semester, index: classes.length })
-    },
-    collect: monitor => ({
-      isOver: monitor.isOver()
-    })
-  }))
->>>>>>> 9f72961b
   const openSelector = useCallback((course: PseudoCourseId, semester: number, index: number) => {
     if ('equivalence' in course) openModal(course.equivalence, semester, index)
     else openModal(course, semester, index)
@@ -50,17 +37,40 @@
   const [, drop] = useDrop(() => ({
     accept: 'card',
     drop (courseId: { code: string, instance: number }, monitor) {
-      if (monitor.getClientOffset() === null || columnRef.current === null) return
-      const targetIndex = Math.floor((monitor.getClientOffset().y - columnRef.current.getBoundingClientRect().top) / 100)
+      const clientOffset = monitor.getClientOffset()
+      if (clientOffset === null || columnRef.current === null) return
+      const targetIndex = Math.floor((clientOffset.y - columnRef.current.getBoundingClientRect().top) / 100)
       setActive(null)
       moveCourse(courseId, { semester, index: targetIndex })
     },
-    hover (item, monitor) {
-      if (monitor.getClientOffset() === null || columnRef.current === null) return
-      const targetIndex = Math.floor((monitor.getClientOffset().y - columnRef.current.getBoundingClientRect().top) / 100)
-      if (targetIndex !== activeIndex) setActive({ semester, index: targetIndex })
+    hover (item, monitor: DropTargetMonitor) {
+      const clientOffset = monitor.getClientOffset()
+      if (clientOffset === null || columnRef.current === null) return
+      const targetIndex = Math.floor((clientOffset.y - columnRef.current.getBoundingClientRect().top) / 100)
+      // No se si era por ser un objeto o por algo del react-dnd pero a veces se actualizaba demas el activeIndex
+      setActive((prev: { semester: number, index: number }) => {
+        if (prev.index !== targetIndex || prev.semester !== semester) return { semester, index: targetIndex }
+        return prev
+      })
     }
   }), [])
+
+  const [dropProps, dropEnd] = useDrop(() => ({
+    accept: 'card',
+    drop (courseId: { code: string, instance: number }) {
+      setActive(null)
+      moveCourse(courseId, { semester, index: classes.length })
+    },
+    hover (item, monitor: DropTargetMonitor) {
+      setActive((prev: { semester: number, index: number }) => {
+        if (prev.index !== classes.length || prev.semester !== semester) return { semester, index: classes.length }
+        return prev
+      })
+    },
+    collect: monitor => ({
+      isOver: monitor.isOver()
+    })
+  }))
   let border = 'border-transparent'
   if (validationSemester != null && validationSemester.errorIndices.length > 0) border = 'border-solid border-red-300'
   else if (validationSemester != null && validationSemester.warningIndices.length > 0) border = 'border-solid border-yellow-300'
@@ -81,14 +91,30 @@
     },
     [activeIndex, dragged]
   )
+
+  const toggleDrag = useCallback((isStart: boolean, courseId: CourseId) => {
+    const index = coursesId.indexOf(courseId)
+    if (isStart) {
+      setDragged(index)
+      setActive({ semester, index })
+    } else {
+      setDragged(null)
+    }
+  }, [coursesId])
+
+  const openSelectorSemester = useCallback((courseId: CourseId) => {
+    const index = coursesId.indexOf(courseId)
+    openSelector(classes[index], semester, index)
+  }, [coursesId, classes])
+
   return (
-    <div className='drop-shadow-xl w-[161px] shrink-0 bg-base-200 rounded-lg flex flex-col'>
+    <div className={`drop-shadow-xl w-[161px] shrink-0 bg-base-200 rounded-lg flex flex-col border-2 ${border} `}>
       {conditionPassed
-<<<<<<< HEAD
-        ? <span className='line-through decoration-black/40'><h2 className={`mt-1 text-[1.2rem] text-center  border-2 ${border}`}>{`Semestre ${semester + 1}`}</h2></span>
-        : <h2 className={`mt-1 text-[1.2rem] text-center border-2 rounded-md ${border}`}>{`Semestre ${semester + 1}`}</h2>
+        ? <><span className='line-through decoration-black/40'><h2 className="mt-1 text-[1.2rem] text-center">{`Semestre ${semester + 1}`}</h2></span><div className="my-3 divider"></div></>
+        : checkCurrent
+          ? <div className='flex flex-col text-center'><h2 className="mt-1 text-[1.2rem] text-center">{`Semestre ${semester + 1}`}</h2><p className='text-xs'>En curso</p><div className="my-1 divider"></div></div>
+          : <><h2 className="mt-1 text-[1.2rem] text-center">{`Semestre ${semester + 1}`}</h2><div className="my-3 divider"></div></>
       }
-      <div className="my-2 divider"></div>
       <div ref={columnRef}>
         {classes.map((course: PseudoCourseId, index: number) => {
           return (
@@ -97,20 +123,15 @@
               <div className={`${dragged === index ? 'opacity-0 absolute w-full' : ''}`}>
                 <DraggableCard
                   key={coursesId[index].code + String(coursesId[index].instance)}
-                  cardData={{ ...course, ...classesDetails[course.code] }}
+                  course={course}
+                  courseDetails={classesDetails[course.code]}
                   courseId={coursesId[index]}
                   isPassed={conditionPassed}
-                  toggleDrag={(isStart: boolean) => {
-                    if (isStart) {
-                      setDragged(index)
-                      setActive({ semester, index })
-                    } else {
-                      setDragged(null)
-                    }
-                  }}
+                  isCurrent={checkCurrent}
+                  toggleDrag={toggleDrag}
                   remCourse={remCourse}
                   courseBlock={validationCourses[index]?.superblock ?? ''}
-                  openSelector={() => { openSelector(course, semester, index) }}
+                  openSelector={openSelectorSemester}
                   hasEquivalence={course.is_concrete === false || ('equivalence' in course && course.equivalence != null)}
                   hasError={validationCourses[index]?.errorIndices?.[0] != null}
                   hasWarning={validationCourses[index]?.warningIndices?.[0] != null}
@@ -119,48 +140,18 @@
             </Fragment>
           )
         })}
-        {!conditionPassed && !isDragging && <div className="h-10 mx-2 bg-block- card">
-        <button key="+" className="w-full" onClick={() => addCourse(semester)}>+</button>
-        </div>}
-      </div>
-=======
-        ? <><span className='line-through decoration-black/40'><h2 className="mt-1 text-[1.2rem] text-center">{`Semestre ${semester + 1}`}</h2></span><div className="my-3 divider"></div></>
-        : checkCurrent
-          ? <div className='flex flex-col text-center'><h2 className="mt-1 text-[1.2rem] text-center">{`Semestre ${semester + 1}`}</h2><p className='text-xs'>En curso</p><div className="my-1 divider"></div></div>
-          : <><h2 className="mt-1 text-[1.2rem] text-center">{`Semestre ${semester + 1}`}</h2><div className="my-3 divider"></div></>
-      }
-      <div>
-        {
-          classes.map((course: PseudoCourseId, index: number) => (
-            <CourseCard
-              key={index}
-              semester={semester}
-              index={index}
-              cardData={{ ...course, semester, index, ...classesDetails[('failed' in course ? course.failed : null) ?? course.code] }}
-              isDragging={setIsDragging}
-              moveCourse={moveCourse}
-              remCourse={remCourse}
-              courseBlock={validationCourses[index]?.superblock ?? ''}
-              openSelector={() => { openSelector(course, semester, index) }}
-              hasEquivalence={course.is_concrete === false || ('equivalence' in course && course.equivalence != null)}
-              hasError={validationCourses[index]?.errorIndices?.[0] != null}
-              hasWarning={validationCourses[index]?.warningIndices?.[0] != null}
-            />
-          ))
-        }
         {conditionNotPassed && !checkCurrent && !isDragging && <div className="h-10 mx-1 bg-block- card">
         <button key="+" className="w-full" onClick={() => addCourse(semester)}>+</button>
         </div>}
       </div>
       {conditionPassed || checkCurrent
         ? null
-        : <div ref={drop} className={'px-2 flex flex-grow min-h-[90px]'}>
+        : <div ref={dropEnd} className={'w-full px-2 flex flex-grow min-h-[90px]'}>
             {dropProps.isOver &&
-              <div className={'bg-place-holder card w-full'} />
+              <div key="placeholder" className="w-full card bg-place-holder" />
             }
           </div>
       }
->>>>>>> 9f72961b
     </div>
   )
 }
