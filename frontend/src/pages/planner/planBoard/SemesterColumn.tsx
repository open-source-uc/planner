--- conflicted
+++ resolved
@@ -65,11 +65,7 @@
             />
           ))
         }
-<<<<<<< HEAD
-        {!conditionPassed && !isDragging && <div className="h-10 mx-2 bg-slate-300 card">
-=======
-        {((authState?.passed?.length) != null) && (semester >= authState?.passed?.length) && !isDragging && <div className="h-10 mx-2 bg-block- card">
->>>>>>> f5b5af59
+        {!conditionPassed && !isDragging && <div className="h-10 mx-2 bg-block- card">
         <button key="+" className="w-full" onClick={() => addCourse(semester)}>+</button>
         </div>}
       </div>
