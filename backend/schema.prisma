generator client {
  provider             = "prisma-client-py"
  interface            = "asyncio"
  recursive_type_depth = 5
}

datasource db {
  provider = "postgresql"
  url      = env("DATABASE_URL")
}

model Course {
  code     String  @id
  name     String
  credits  Int
  deps     Json
  program  String
  school   String
  area     String?
  category String?
}

<<<<<<< HEAD
model Major {
  // C2013, C2020, C2022, etc...
  cyear   String
  code    String
  name    String
  // Vs.01, Vs.02, etc...
  version String

  @@unique([cyear, code])
}

model Minor {
  // C2013, C2020, C2022, etc...
  cyear      String
  code       String
  name       String
  // Vs.01, Vs.02, etc...
  version    String
  // "Amplitud", "Profundidad"
  minor_type String

  @@unique([cyear, code])
}

model MajorMinor {
  cyear String
  major String
  minor String

  @@unique([cyear, major, minor])
}

model Title {
  // C2013, C2020, C2022, etc...
  cyear      String
  code       String
  name       String
  // Vs.01, Vs.02, etc...
  version    String
  // "CIVIL", "INDUSTRIAL"
  title_type String

  @@unique([cyear, code])
=======
model CurriculumBlock {
  id   String @id @default(cuid())
  kind String
  name String
  req  Json
}

model Plan {
  id            String   @id @default(cuid())
  created_at    DateTime @default(now())
  updated_at    DateTime @updatedAt
  name          String
  user_rut      String
  validatable_plan Json
>>>>>>> 1f630805
}<|MERGE_RESOLUTION|>--- conflicted
+++ resolved
@@ -20,7 +20,6 @@
   category String?
 }
 
-<<<<<<< HEAD
 model Major {
   // C2013, C2020, C2022, etc...
   cyear   String
@@ -64,12 +63,6 @@
   title_type String
 
   @@unique([cyear, code])
-=======
-model CurriculumBlock {
-  id   String @id @default(cuid())
-  kind String
-  name String
-  req  Json
 }
 
 model Plan {
@@ -79,5 +72,4 @@
   name          String
   user_rut      String
   validatable_plan Json
->>>>>>> 1f630805
 }