--- conflicted
+++ resolved
@@ -139,8 +139,6 @@
                 )
 
 
-<<<<<<< HEAD
-=======
 class InvalidStudentError(Exception):
     """
     Indicates that the referenced student is not a valid engineering student (as in,
@@ -148,7 +146,6 @@
     """
 
 
->>>>>>> e01bdb07
 async def fetch_student_info(rut: Rut) -> StudentInfo:
     """
     MUST BE CALLED WITH AUTHORIZATION
