"""
Models a flow network in the context of curriculums.
"""

import re
from collections.abc import Callable, Generator
from typing import Annotated, Any, Literal, Optional, Self

from pydantic import BaseModel, Field
from pydantic.fields import ModelField

from ...course import PseudoCourse
from ...courseinfo import CourseInfo

SUPERBLOCK_PREFIX = "superblock:"


class FillerCourse(BaseModel):
    """
    Fill a block with a certain course or equivalency.
    If a filler course has to be used, the plan is considered incomplete.

    NOTE: Remember to reset the cache in the database after any changes, either manually
    or through migrations.
    """

    # The code of the filler course or equivalency.
    course: PseudoCourse
    # Where to place this recommendation relative to other recommendations.
    # The order indicates if the course should be taken early or late in the
    # student's career plan.
    order: int


class BaseBlock(BaseModel):
    """
    NOTE: Remember to reset the cache in the database after any changes, either manually
    or through migrations.
    """

    # The name of this block.
    # Used for debug purposes.
    debug_name: str
    # Computer-readable code for this block.
    # Identifies the block.
    block_code: str
    # The user-facing name of this block.
    # May not be present (eg. the root block has no name).
    name: str | None
    # What is the maximum amount of credits that this node can support.
    cap: int


class Combination(BaseBlock):
    """
    NOTE: Remember to reset the cache in the database after any changes, either manually
    or through migrations.
    """

    # Children nodes that supply flow to this block.
    children: list["Block"]


class Leaf(BaseBlock):
    """
    NOTE: Remember to reset the cache in the database after any changes, either manually
    or through migrations.
    """

    # A set of course codes that comprise this leaf.
    # This should include the equivalence code!
    codes: set[str]
    # Course nodes are deduplicated by their codes.
    # However, this behavior can be controlled by the `layer` property.
    # Course nodes with different `layer` values will not be deduplicated.
    # Useful to model the title exclusive-credit requirements.
    # The default layer is just an empty string.
    layer: str = ""
    # Additive offset on the cost of this block.
    # Can be used to tweak the blocks that the generator chooses.
    cost_offset: int = 0


Block = Combination | Leaf


Combination.update_forward_refs()


class Curriculum(BaseModel):
    """
    A specific curriculum definition, not associated to any particular student.
    This class could be represented as a graph, but it would have *a lot* of nodes (at
    least one for every possible course in the curriculum definition).
    Instead, we store a representation of the curriculum that is optimized for quickly
    building a graph for a particular (curriculum, user) pair.

    - root: The root of the curriculum tree.
    - mutiplicity: Specifies the multiplicity of each course, in credits.
        Multiplicity limits the amount of times a course can be repeated.
        For example, if course TTF010 has a multiplicity of 15 credits, and the course
        TTF010 is worth 10 credits, then taking the TTF010 course twice only accounts to
        15 total credits.
        If a course has no multiplicity, then it defaults to the amount of credits of
        the course (eg. the TTF010 example above would have a 10-credit multiplicity).
        This makes it so that by default each course only counts at most once.
        For equivalencies that have no associated credit count, the multiplicity is
        infinite (eg. multiplicity["!L1"] = `None`).
    - equivalencies: Specifies a course as being equivalent to another course. All
        courses in an equivalence must point to the same course code.
        (eg. FIS1523 -> FIS1523, IEE1523 -> FIS1523).
        If not present for a particular course, it defaults to being equivalent with
        itself.

    NOTE: Remember to reset the cache in the database after any changes, either manually
    or through migrations.
    """

    root: Combination
    fillers: dict[str, list[FillerCourse]]
    multiplicity: dict[str, int | None]
    equivalencies: dict[str, str]

    @staticmethod
    def empty() -> "Curriculum":
        return Curriculum(
            root=Combination(
                debug_name="Raíz",
                block_code="root",
                name=None,
                cap=0,
                children=[],
            ),
            fillers={},
            multiplicity={},
            equivalencies={},
        )

    def extend(self, other: "Curriculum"):
        self.root.children.extend(other.root.children)
        self.root.cap += other.root.cap
        for code, fillers in other.fillers.items():
            self.fillers.setdefault(code, []).extend(fillers)
        self.multiplicity.update(other.multiplicity)
        self.equivalencies.update(other.equivalencies)

    def multiplicity_of(self, courseinfo: CourseInfo, course_code: str) -> int | None:
        if course_code in self.multiplicity:
            return self.multiplicity[course_code]
        info = courseinfo.try_course(course_code)
        if info is not None:
            return info.credits or 1
        # TODO: Limit equivalence multiplicity to the total amount of credits in the
        # equivalence.
        # Ideally, we would want to store the total amount of credits in a field in the
        # equivalence, otherwise it is probably too costly to visit the 2000+ course
        # OFG equivalence.
        return None


class Cyear(BaseModel, frozen=True):
    """
    A curriculum version, constrained to whatever curriculum versions we support.
    Whenever something depends on the version of the curriculum, it should match
    exhaustively on the `raw` field (using Python's `match` statement).
    This allows the linter to pinpoint all places that need to be updated whenever a
    new curriculum version is added.

    NOTE: Remember to reset the cache in the database after any changes, either manually
    or through migrations.
    """

    raw: Literal["C2020"] | Literal["C2022"]

    @staticmethod
    def from_str(cyear: str) -> Optional["Cyear"]:
        if cyear == "C2020" or cyear == "C2022":
            return Cyear(raw=cyear)
        return None

    def __str__(self) -> str:
        """
        Intended for communication with untyped systems like SIDING or the database.
        To switch based on the curriculum version, use `raw` directly, which
        preserves type information.
        """
        return self.raw


<<<<<<< HEAD
LATEST_CYEAR = Cyear(raw="C2022")
=======
# TODO: Document this?
LATEST_CYEAR = Cyear(raw="C2020")
>>>>>>> 48835cd4


class CurriculumCode(str):
    """
    A code for a major or a minor.
    """

    _pattern: re.Pattern[str]

    def __new__(cls: type[Self], value: str) -> Self:
        return super().__new__(cls, value)

    @classmethod
    def __get_validators__(
        cls: type[Self],
    ) -> Generator[Callable[..., Self], None, None]:
        yield cls.validate

    @classmethod
    def validate(cls: type[Self], value: str, field: ModelField) -> Self:
        assert cls._pattern is not None
        if not isinstance(value, str):  # type: ignore
            raise TypeError("string required")
        value = value.strip().upper()
        m = cls._pattern.fullmatch(value)
        if m is None:
            raise ValueError(f"Invalid {cls.__name__} code {value}")
        return cls(value)

    @classmethod
    def __modify_schema__(cls: type[Self], field_schema: dict[str, Any]) -> None:
        raise NotImplementedError


class MajorCode(CurriculumCode):
    _pattern = re.compile(r"^M[0-9]{3}$")

    @classmethod
    def __modify_schema__(cls: type[Self], field_schema: dict[str, Any]) -> None:
        field_schema.update(
            description="A major code, eg. `M072` for hydraulic engineering.",
            pattern=cls._pattern.pattern,
            examples=["M072", "M262", "M232"],
        )


class MinorCode(CurriculumCode):
    _pattern = re.compile(r"^N[0-9]{3}$")

    @classmethod
    def __modify_schema__(cls: type[Self], field_schema: dict[str, Any]) -> None:
        field_schema.update(
            description="A minor code, eg. `N204` for numerical analysis.",
            pattern=cls._pattern.pattern,
            examples=["N204", "N199", "N776"],
        )


class TitleCode(CurriculumCode):
    _pattern = re.compile(r"^4[0-9]{4}(?:-[0-9])?$")

    @classmethod
    def __modify_schema__(cls: type[Self], field_schema: dict[str, Any]) -> None:
        field_schema.update(
            description="A title code, eg. `40007` for a computer engineering.",
            pattern=cls._pattern.pattern,
            examples=["40008", "40023", "40096"],
        )


class CurriculumSpec(BaseModel, frozen=True):
    """
    Represents a curriculum specification.
    This specification should uniquely identify a curriculum, although it contains no
    information about the curriculum itself.

    NOTE: Remember to reset the cache in the database after any changes, either manually
    or through migrations.
    """

    cyear: Annotated[Cyear, Field(description="The curriculum version.")]
    major: MajorCode | None
    minor: MinorCode | None
    title: TitleCode | None<|MERGE_RESOLUTION|>--- conflicted
+++ resolved
@@ -187,12 +187,7 @@
         return self.raw
 
 
-<<<<<<< HEAD
 LATEST_CYEAR = Cyear(raw="C2022")
-=======
-# TODO: Document this?
-LATEST_CYEAR = Cyear(raw="C2020")
->>>>>>> 48835cd4
 
 
 class CurriculumCode(str):
