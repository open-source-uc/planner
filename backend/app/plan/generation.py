from .plan import ValidatablePlan, Level
from .courseinfo import course_info
from .validation.validate import diagnose_plan_skip_curriculum


class CurriculumRecommender:
    """
    Encapsulates all the recommendation logic.
    Scalable and extensible for future curriculum recommendation strategies.
    """

    CREDITS_PER_SEMESTER = 50

    curriculum: list[list[str]] = []

    @classmethod
    async def load_curriculum(cls):
        # by default: 'Malla del major Ingeniería de Software'
        # TODO: load curriculums from an outside API (we hardcode it in the meantime)
        # TODO: implement solution for pseudo-courses
        # (e.g FIS1513/ICE1513. Also 'TEOLOGICO', 'OFG', etc.)
        # TODO: 'FIS1513' is not in database so i replaced it with 'FIS1514'
        # TODO: 'FIS0151' is not in database so i replaced it with 'FIS0154'
        cls.curriculum = [
            ["MAT1610", "QIM100E", "MAT1203", "ING1004", "FIL2001"],
<<<<<<< HEAD
            ["MAT1620", "FIS1513", "FIS0151", "ICS1513", "IIC1103"],
=======
            ["MAT1620", "FIS1514", "FIS0154", "ICS1513", "IIC1103"],
>>>>>>> 6319a84c
            ["MAT1630", "FIS1523", "FIS0152", "MAT1640"],
            ["EYP1113", "FIS1533", "FIS0153", "IIC2233"],
            ["IIC2143", "ING2030", "IIC1253"],
            ["IIC2113", "IIC2173", "IIC2413"],
            ["IIC2133", "IIC2513", "IIC2713"],
            ["IIC2154"],
        ]

    @classmethod
    def recommend(cls):
        return ValidatablePlan(classes=cls.curriculum, next_semester=0)


def _compute_courses_to_pass(
    curriculum_classes: list[list[str]], passed_classes: list[list[str]]
):
    flat_curriculum_classes = [
        item for sublist in curriculum_classes for item in sublist
    ]
    return list(
        filter(
            lambda course: all(course not in passed for passed in passed_classes),
            flat_curriculum_classes,
        )
    )


def _make_plan(classes: list[list[str]], passed: ValidatablePlan):
    return ValidatablePlan(
        classes=classes,
        next_semester=passed.next_semester,
        level=Level.PREGRADO,
<<<<<<< HEAD
=======
        school="Ingenieria",
>>>>>>> 6319a84c
        career="Ingenieria",
    )


async def generate_default_plan(passed: ValidatablePlan):
    recommended = CurriculumRecommender.recommend()
    courseinfo = await course_info()

    semesters = passed.classes

    # flat list of all curriculum courses left to pass
    courses_to_pass = _compute_courses_to_pass(recommended.classes, passed.classes)[
        ::-1
    ]

    # initialize next semester
    semesters.append([])
    while courses_to_pass:
        next_course = courses_to_pass.pop()
        print(f"adding course {next_course} to semesters {semesters}")

        credits = sum(
            courseinfo[c].credits if c in courseinfo else 0 for c in semesters[-1]
        )

        if credits < CurriculumRecommender.CREDITS_PER_SEMESTER:
            semesters[-1].append(next_course)
        else:
            # TODO: find a more direct way of validating semesters
            validate_semester = await diagnose_plan_skip_curriculum(
                _make_plan(semesters, passed)
            )
            if len(validate_semester.diagnostics) > 0:
                # remove invalid courses from the semester
                invalid: list[str] = []
                for diag in validate_semester.diagnostics:
                    if diag.course_code is not None:
                        invalid.append(diag.course_code)
                semesters[-1] = list(filter(lambda a: a not in invalid, semesters[-1]))

                # re-insert the removed courses
                courses_to_pass = courses_to_pass + list(invalid)

            # initialize next semester
            semesters.append([next_course])

    return _make_plan(semesters, passed)<|MERGE_RESOLUTION|>--- conflicted
+++ resolved
@@ -23,11 +23,7 @@
         # TODO: 'FIS0151' is not in database so i replaced it with 'FIS0154'
         cls.curriculum = [
             ["MAT1610", "QIM100E", "MAT1203", "ING1004", "FIL2001"],
-<<<<<<< HEAD
-            ["MAT1620", "FIS1513", "FIS0151", "ICS1513", "IIC1103"],
-=======
             ["MAT1620", "FIS1514", "FIS0154", "ICS1513", "IIC1103"],
->>>>>>> 6319a84c
             ["MAT1630", "FIS1523", "FIS0152", "MAT1640"],
             ["EYP1113", "FIS1533", "FIS0153", "IIC2233"],
             ["IIC2143", "ING2030", "IIC1253"],
@@ -60,10 +56,7 @@
         classes=classes,
         next_semester=passed.next_semester,
         level=Level.PREGRADO,
-<<<<<<< HEAD
-=======
         school="Ingenieria",
->>>>>>> 6319a84c
         career="Ingenieria",
     )
 
@@ -83,7 +76,6 @@
     semesters.append([])
     while courses_to_pass:
         next_course = courses_to_pass.pop()
-        print(f"adding course {next_course} to semesters {semesters}")
 
         credits = sum(
             courseinfo[c].credits if c in courseinfo else 0 for c in semesters[-1]
