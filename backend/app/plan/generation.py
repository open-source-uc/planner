--- conflicted
+++ resolved
@@ -42,15 +42,38 @@
 RECOMMENDED_CREDITS_PER_SEMESTER = 50
 
 
-<<<<<<< HEAD
 def _count_credits(courseinfo: CourseInfo, sem: Iterable[PseudoCourse]) -> int:
     return sum(courseinfo.get_credits(course) or 0 for course in sem)
 
 
+SUPERBLOCK_COLOR_ORDER_TABLE: dict[str, int] = {
+    "PlanComun": 0,
+    "Major": 1,
+    "Minor": 2,
+    "Titulo": 3,
+    "FormacionGeneral": 4,
+}
+
+
+def _get_course_color_order(
+    g: SolvedCurriculum,
+    rep_counter: defaultdict[str, int],
+    course: PseudoCourse,
+) -> int:
+    """
+    Get the course "priority", which depends on the "color" of the course.
+    The color of the course is basically what superblock it counts towards.
+    Courses with lower priority number go before courses with a higher priority number.
+    """
+    rep_idx = rep_counter[course.code]
+    rep_counter[course.code] += 1
+    superblock = ""
+    if course.code in g.superblocks and rep_idx < len(g.superblocks[course.code]):
+        superblock = g.superblocks[course.code][rep_idx]
+    return SUPERBLOCK_COLOR_ORDER_TABLE.get(superblock, 1000)
+
+
 def _extract_active_fillers(
-=======
-def _compute_courses_to_pass(
->>>>>>> c6aa79d8
     g: SolvedCurriculum,
 ) -> OrderedDict[int, PseudoCourse]:
     """
@@ -90,7 +113,6 @@
     return flattened
 
 
-<<<<<<< HEAD
 def _is_satisfiable(plan: ValidatablePlan, ready: set[str], expr: Expr) -> bool:
     """
     Check if the requirement is satisfiable given the plan and a set of passed codes.
@@ -193,16 +215,13 @@
 
 def _compute_courses_to_pass(
     courseinfo: CourseInfo,
-    curriculum: Curriculum,
+    g: SolvedCurriculum,
     passed: ValidatablePlan,
 ) -> tuple[OrderedDict[int, PseudoCourse], list[str]]:
     """
     Given a curriculum with recommendations, and a plan that is considered as "passed",
     add classes after the last semester to match the recommended plan.
     """
-
-    # Determine which curriculum blocks have not been passed yet
-    g = solve_curriculum(courseinfo, curriculum, passed.classes)
 
     # Extract recommended courses from solved plan
     courses_to_pass = _extract_active_fillers(g)
@@ -231,9 +250,6 @@
 
 
 def _extract_corequirements(out: set[str], expr: Expr):
-=======
-def _find_corequirements(out: list[str], expr: Expr):
->>>>>>> c6aa79d8
     if isinstance(expr, ReqCourse) and expr.coreq:
         out.add(expr.code)
     elif isinstance(expr, And | Or):
@@ -254,38 +270,7 @@
     return out
 
 
-<<<<<<< HEAD
 def _find_mutual_coreqs(
-=======
-SUPERBLOCK_COLOR_ORDER_TABLE: dict[str, int] = {
-    "PlanComun": 0,
-    "Major": 1,
-    "Minor": 2,
-    "Titulo": 3,
-    "FormacionGeneral": 4,
-}
-
-
-def _get_course_color_order(
-    g: SolvedCurriculum,
-    rep_counter: defaultdict[str, int],
-    course: PseudoCourse,
-) -> int:
-    """
-    Get the course "priority", which depends on the "color" of the course.
-    The color of the course is basically what superblock it counts towards.
-    Courses with lower priority number go before courses with a higher priority number.
-    """
-    rep_idx = rep_counter[course.code]
-    rep_counter[course.code] += 1
-    superblock = ""
-    if course.code in g.superblocks and rep_idx < len(g.superblocks[course.code]):
-        superblock = g.superblocks[course.code][rep_idx]
-    return SUPERBLOCK_COLOR_ORDER_TABLE.get(superblock, 1000)
-
-
-def _determine_coreq_components(
->>>>>>> c6aa79d8
     courseinfo: CourseInfo,
     courses_to_pass: OrderedDict[int, PseudoCourse],
 ) -> list[list[int]]:
@@ -464,16 +449,12 @@
     g = solve_curriculum(courseinfo, curriculum, passed.classes)
 
     # Flat list of all curriculum courses left to pass
-<<<<<<< HEAD
     courses_to_pass, ignore_reqs = _compute_courses_to_pass(
         courseinfo,
-        curriculum,
+        g,
         passed,
     )
     t2 = t()
-=======
-    courses_to_pass = _compute_courses_to_pass(g)
->>>>>>> c6aa79d8
 
     plan_ctx = ValidationContext(courseinfo, passed.copy(deep=True), user_ctx=None)
     for ignore in ignore_reqs:
