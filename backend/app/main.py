--- conflicted
+++ resolved
@@ -6,12 +6,8 @@
 from prisma.models import Post
 from prisma.types import PostCreateInput
 from .auth import require_authentication, login_cas, UserData
-<<<<<<< HEAD
-from typing import Optional
 from .coursesync import run_course_sync, universal_course_rules
-=======
 from typing import List, Optional
->>>>>>> c6edeeeb
 
 
 # Set-up operation IDs for OpenAPI
@@ -73,8 +69,7 @@
 
 
 @app.get("/auth/check")
-<<<<<<< HEAD
-async def check_auth(userdata: UserData = Depends(require_authentication)):
+async def check_auth(user_data: UserData = Depends(require_authentication)):
     return {"message": "Authenticated"}
 
 
@@ -92,8 +87,4 @@
 async def validate_plan(plan: ValidatablePlan):
     rules = await universal_course_rules()
     diag = plan.diagnose(rules)
-    return {"valid": len(diag) == 0, "diagnostic": diag}
-=======
-async def check_auth(user_data: UserData = Depends(require_authentication)):
-    return {"message": "Authenticated"}
->>>>>>> c6edeeeb
+    return {"valid": len(diag) == 0, "diagnostic": diag}