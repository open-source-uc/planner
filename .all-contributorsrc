{
  "files": [
    "contributors.md"
  ],
  "imageSize": 100,
  "commit": false,
  "commitType": "docs",
  "commitConvention": "angular",
  "contributors": [
    {
      "login": "nicoabarca",
      "name": "Nicolás Abarca",
      "avatar_url": "https://avatars.githubusercontent.com/u/29152538?v=4",
      "profile": "https://github.com/nicoabarca",
      "contributions": [
        "design"
      ]
    },
    {
      "login": "benjavicente",
      "name": "Benjamín Vicente",
      "avatar_url": "https://avatars.githubusercontent.com/u/62021328?v=4",
      "profile": "http://benjavicente.github.io",
      "contributions": [
        "doc"
      ]
    },
    {
      "login": "tomastrivino",
      "name": "Tomás Triviño",
      "avatar_url": "https://avatars.githubusercontent.com/u/98418205?v=4",
      "profile": "https://github.com/tomastrivino",
      "contributions": [
        "content"
      ]
    },
    {
<<<<<<< HEAD
      "login": "fernandosmither",
      "name": "Fernando",
      "avatar_url": "https://avatars.githubusercontent.com/u/66154723?v=4",
      "profile": "https://github.com/fernandosmither",
      "contributions": [
=======
      "login": "riadeane",
      "name": "Ria Deane",
      "avatar_url": "https://avatars.githubusercontent.com/u/62292336?v=4",
      "profile": "http://riadeane.dev",
      "contributions": [
        "fundingFinding",
>>>>>>> dd1dbb6f
        "eventOrganizing",
        "research"
      ]
    }
  ],
  "contributorsPerLine": 7,
  "skipCi": true,
  "repoType": "github",
  "repoHost": "https://github.com",
  "projectName": "planner",
  "projectOwner": "open-source-uc"
}<|MERGE_RESOLUTION|>--- conflicted
+++ resolved
@@ -35,20 +35,21 @@
       ]
     },
     {
-<<<<<<< HEAD
       "login": "fernandosmither",
       "name": "Fernando",
       "avatar_url": "https://avatars.githubusercontent.com/u/66154723?v=4",
       "profile": "https://github.com/fernandosmither",
       "contributions": [
-=======
+          "eventOrganizing",
+          "research"
+      ],
+     }
       "login": "riadeane",
       "name": "Ria Deane",
       "avatar_url": "https://avatars.githubusercontent.com/u/62292336?v=4",
       "profile": "http://riadeane.dev",
       "contributions": [
         "fundingFinding",
->>>>>>> dd1dbb6f
         "eventOrganizing",
         "research"
       ]
